name: E2E Preset Test

on:
    workflow_run:
        workflows: ["Build and Push Preset Models"]
        types: 
            - completed
    workflow_dispatch:

env:
    GO_VERSION: "1.20"

permissions:
    id-token: write
    contents: read

jobs:
  determine-models:
    if: github.event_name == 'workflow_dispatch' || github.event.workflow_run.conclusion == 'success'
    runs-on: ubuntu-latest
    outputs: 
      matrix: ${{ steps.images.outputs.matrix }}
    steps:
      - name: Checkout
        uses: actions/checkout@v4
        with:
            submodules: true
            fetch-depth: 0

      - name: Determine Images for Testing
        id: images
        run: |
            echo "Setting image tag based on presets/models/supported_models.yaml"
            MATRIX=$(yq e -o=json '.models' presets/models/supported_models.yaml | jq -c)
            
            # Read the additional configurations from e2e-preset-configs.json
            CONFIGS=$(cat .github/workflows/e2e-preset-configs.json | jq -c '.matrix.image')
            
            # Pseudocode for combining matrices
            # COMBINED_MATRIX = []
            # for model in MATRIX:
            #     for config in CONFIGS:
            #         if config['name'] == model['name']:
            #             combined = {**model, **config}
            #             COMBINED_MATRIX.append(combined)
            #             break

            COMBINED_MATRIX=$(echo $MATRIX | jq --argjson configs "$CONFIGS" -c '
                map(. as $model | $configs[] | select(.name == $model.name) | $model + .)
            ')

            echo "matrix=$COMBINED_MATRIX" >> $GITHUB_OUTPUT
      
      - name: Print Combined Matrix
        run: |
            echo "Combined Matrix:"
            echo '${{ steps.images.outputs.matrix }}'
  e2e-preset-tests:
    if: github.event_name == 'workflow_dispatch' || github.event.workflow_run.conclusion == 'success'
    needs: determine-models
    runs-on: ubuntu-latest
    environment: e2e-test
    strategy:
      fail-fast: false
      matrix:
        # Ex matrix element:
        # {"name":"falcon-40b","type":"text-generation","version":"#",
        # "runtime":"tfs","tag":"0.0.1","node-count":1,
        # "node-vm-size":"Standard_NC96ads_A100_v4", "node-osdisk-size":400}
        model: ${{fromJson(needs.determine-models.outputs.matrix)}}
    steps:
      - name: Checkout
        uses: actions/checkout@v4
        with:
            submodules: true
            fetch-depth: 0
<<<<<<< HEAD
    
      - name: Get ACR Name
        id: get_acr_name
        run: |
            # Set the ACR based on the tag value
            if [[ "${{ needs.setup.outputs.image_tag }}" == "latest" ]]; then
              echo "ACR_NAME=${{secrets.ACR_AMR_USERNAME}}" >> $GITHUB_OUTPUT
            else
              echo "ACR_NAME=${{secrets.ACR_AMRT_USERNAME}}" >> $GITHUB_OUTPUT
            fi
=======
>>>>>>> 8c40ab04
        
      - name: Install Azure CLI latest
        run: |
            if ! which az > /dev/null; then
                echo "Azure CLI not found. Installing..."
                curl -sL https://aka.ms/InstallAzureCLIDeb | sudo bash
            else
                echo "Azure CLI already installed."
            fi

      - name: 'Az CLI login'
        uses: azure/login@v1.6.0
        with:
            client-id: ${{ secrets.AZURE_CLIENT_ID }}
            tenant-id: ${{ secrets.AZURE_TENANT_ID }}
            allow-no-subscriptions: true
      
      - name: 'Set subscription'
        run: az account set --subscription ${{secrets.AZURE_SUBSCRIPTION_ID}}

      - name: 'Check if Image exists in Test ACR'
        id: check_test_image
        run: |
            ACR_NAME=${{ secrets.ACR_AMRT_USERNAME }}
            IMAGE_NAME=${{ matrix.model.name }}
            TAG=${{ matrix.model.tag }}
        
            TAGS=$(az acr repository show-tags -n $ACR_NAME --repository $IMAGE_NAME --output tsv)
        
            if echo "$TAGS" | grep -q "^$TAG$"; then
                echo "IMAGE_EXISTS=true" >> $GITHUB_OUTPUT
            else
                echo "IMAGE_EXISTS=false" >> $GITHUB_OUTPUT
                echo "Image $IMAGE_NAME:$TAG not found in $ACR_NAME."
            fi
        
      - name: 'Check if Image exists in Prod ACR'
        id: check_prod_image
        run: |
            ACR_NAME=${{ secrets.ACR_AMR_USERNAME }}
            IMAGE_NAME=${{ matrix.model.name }}
            TAG=${{ matrix.model.tag }}
        
            TAGS=$(az acr repository show-tags -n $ACR_NAME --repository $IMAGE_NAME --output tsv)
        
            if echo "$TAGS" | grep -q "^$TAG$"; then
                echo "IMAGE_EXISTS=true" >> $GITHUB_OUTPUT
            else
                echo "IMAGE_EXISTS=false" >> $GITHUB_OUTPUT
                echo "Image $IMAGE_NAME:$TAG not found in $ACR_NAME."
            fi
    
      - name: Check if Image is Test and Prod ACRs
        if: steps.check_test_image.outputs.IMAGE_EXISTS == 'true' && steps.check_prod_image.outputs.IMAGE_EXISTS == 'true'
        run: |
            echo "Skipping: Image already exists in both Test and Prod ACRs, remember to bump tag"

      - name: Set up kubectl context
        if: steps.check_test_image.outputs.IMAGE_EXISTS == 'true' && steps.check_prod_image.outputs.IMAGE_EXISTS == 'false'
        run: |
          az aks get-credentials --resource-group llm-test --name GitRunner
    
      - name: Get Nodepool Name
        if: steps.check_test_image.outputs.IMAGE_EXISTS == 'true' && steps.check_prod_image.outputs.IMAGE_EXISTS == 'false'
        id: get_nodepool_name
        run: |
            NAME_SUFFIX=${{ matrix.model.name }}
            NAME_SUFFIX_WITHOUT_DASHES=${NAME_SUFFIX//-/}  # Removing all '-' symbols
            
            if [ ${#NAME_SUFFIX_WITHOUT_DASHES} -gt 12 ]; then
                TRUNCATED_NAME_SUFFIX=${NAME_SUFFIX_WITHOUT_DASHES: -12}
            else
                TRUNCATED_NAME_SUFFIX=$NAME_SUFFIX_WITHOUT_DASHES
            fi
            echo "Nodepool Name: $TRUNCATED_NAME_SUFFIX"
            echo "NODEPOOL_NAME=$TRUNCATED_NAME_SUFFIX" >> $GITHUB_OUTPUT

      - name: Create Nodepool
        if: steps.check_test_image.outputs.IMAGE_EXISTS == 'true' && steps.check_prod_image.outputs.IMAGE_EXISTS == 'false'
        run: |
            NODEPOOL_EXIST=$(az aks nodepool show \
                            --name ${{ steps.get_nodepool_name.outputs.NODEPOOL_NAME }} \
                            --cluster-name GitRunner \
                            --resource-group llm-test \
                            --query 'name' -o tsv || echo "")
            echo "NODEPOOL_EXIST: $NODEPOOL_EXIST"
            if [ -z "$NODEPOOL_EXIST" ]; then
                az aks nodepool add \
                    --name ${{ steps.get_nodepool_name.outputs.NODEPOOL_NAME }} \
                    --cluster-name GitRunner \
                    --resource-group llm-test \
                    --node-count ${{ matrix.model.node-count }} \
                    --node-vm-size ${{ matrix.model.node-vm-size }} \
                    --node-osdisk-size ${{ matrix.model.node-osdisk-size }} \
                    --labels pool=${{ steps.get_nodepool_name.outputs.NODEPOOL_NAME }} \
                    --node-taints sku=gpu:NoSchedule \
                    --aks-custom-headers UseGPUDedicatedVHD=true
            else
                NODEPOOL_STATE=$(az aks nodepool show \
                                --name ${{ steps.get_nodepool_name.outputs.NODEPOOL_NAME }} \
                                --cluster-name GitRunner \
                                --resource-group llm-test \
                                --query 'provisioningState' -o tsv)
                echo "NODEPOOL_STATE: $NODEPOOL_STATE"          
                if [ "$NODEPOOL_STATE" != "Succeeded" ]; then
                    echo "Nodepool exists but is not in a Succeeded state. Please check manually."
                    exit 1
                else
                    echo "Nodepool already exists and is in a running state."
                fi
            fi

      - name: Create Service
        if: steps.check_test_image.outputs.IMAGE_EXISTS == 'true' && steps.check_prod_image.outputs.IMAGE_EXISTS == 'false'
        run: kubectl apply -f presets/test/manifests/${{ matrix.model.name }}/${{ matrix.model.name }}-service.yaml
      
      - name: Retrieve External Service IP
        if: steps.check_test_image.outputs.IMAGE_EXISTS == 'true' && steps.check_prod_image.outputs.IMAGE_EXISTS == 'false'
        id: get_ip
        run: |
            while [[ -z $SERVICE_IP ]]; do 
                SERVICE_IP=$(kubectl get svc ${{ matrix.model.name }} -o=jsonpath='{.status.loadBalancer.ingress[0].ip}')
                sleep 5
            done 
            echo "Service IP is $SERVICE_IP"
            echo "SERVICE_IP=$SERVICE_IP" >> $GITHUB_OUTPUT
        
      - name: Replace IP and Deploy Statefulset to K8s
        if: steps.check_test_image.outputs.IMAGE_EXISTS == 'true' && steps.check_prod_image.outputs.IMAGE_EXISTS == 'false'
        run: |
            sed -i "s/MASTER_ADDR_HERE/${{ steps.get_ip.outputs.SERVICE_IP }}/g" presets/test/manifests/${{ matrix.model.name }}/${{ matrix.model.name }}-statefulset.yaml
            sed -i "s/TAG_HERE/${{ matrix.model.tag }}/g" presets/test/manifests/${{ matrix.model.name }}/${{ matrix.model.name }}-statefulset.yaml
            sed -i "s/REPO_HERE/${{ secrets.ACR_AMRT_USERNAME }}/g" presets/test/manifests/${{ matrix.model.name }}/${{ matrix.model.name }}-statefulset.yaml
            kubectl apply -f presets/test/manifests/${{ matrix.model.name }}/${{ matrix.model.name }}-statefulset.yaml
    
      - name: Wait for Statefulset to be ready
        if: steps.check_test_image.outputs.IMAGE_EXISTS == 'true' && steps.check_prod_image.outputs.IMAGE_EXISTS == 'false'
        run: |
            kubectl rollout status statefulset/${{ matrix.model.name }}
        
      - name: Test home endpoint
        if: steps.check_test_image.outputs.IMAGE_EXISTS == 'true' && steps.check_prod_image.outputs.IMAGE_EXISTS == 'false'
        run: |
            curl http://${{ steps.get_ip.outputs.SERVICE_IP }}:80/

      - name: Test healthz endpoint
        if: steps.check_test_image.outputs.IMAGE_EXISTS == 'true' && steps.check_prod_image.outputs.IMAGE_EXISTS == 'false'
        run: |
            curl http://${{ steps.get_ip.outputs.SERVICE_IP }}:80/healthz
    
      - name: Test inference endpoint
        if: steps.check_test_image.outputs.IMAGE_EXISTS == 'true' && steps.check_prod_image.outputs.IMAGE_EXISTS == 'false'
        run: |
            if [[ "${{ matrix.model.name }}" == *"llama"* && "${{ matrix.model.name }}" == *"-chat"* ]]; then
                echo "Testing inference for ${{ matrix.model.name }}"
                curl -X POST \
                -H "Content-Type: application/json" \
                -d '{
                    "input_data": {
                        "input_string": [
                            [
                                {
                                    "role": "system",
                                    "content": "You are a helpful, respectful and honest assistant. Always answer as helpfully as possible, while being safe."
                                },
                                {
                                    "role": "user",
                                    "content": "Write a brief birthday message to John"
                                }
                            ]
                        ]
                    }
                }' \
                http://${{ steps.get_ip.outputs.SERVICE_IP }}:80/chat
            elif [[ "${{ matrix.model.name }}" == *"llama"* ]]; then
                echo "Testing inference for ${{ matrix.model.name }}"
                curl -X POST \
                -H "Content-Type: application/json" \
                -d '{
                    "prompts": [
                        "I believe the meaning of life is",
                        "Simply put, the theory of relativity states that ",
                        "A brief message congratulating the team on the launch: Hi everyone, I just ",
                        "Translate English to French: sea otter => loutre de mer, peppermint => menthe poivrée, plush girafe => girafe peluche, cheese =>"
                    ],
                    "parameters": {
                        "max_gen_len": 128
                    }
                }' \
                http://${{ steps.get_ip.outputs.SERVICE_IP }}:80/generate
            elif [[ "${{ matrix.model.name }}" == *"falcon"* ]]; then
                echo "Testing inference for ${{ matrix.model.name }}"
                curl -X POST \
                -H "accept: application/json" \
                -H "Content-Type: application/json" \
                -d '{"prompt":"Girafatron is obsessed with giraffes, the most glorious animal on the face of this Earth. Giraftron believes all other animals are irrelevant when compared to the glorious majesty of the giraffe.\nDaniel: Hello, Girafatron!\nGirafatron:","max_length":200,"min_length":0,"do_sample":true,"early_stopping":false,"num_beams":1,"num_beam_groups":1,"diversity_penalty":0.0,"temperature":1.0,"top_k":10,"top_p":1,"typical_p":1,"repetition_penalty":1,"length_penalty":1,"no_repeat_ngram_size":0,"encoder_no_repeat_ngram_size":0,"bad_words_ids":null,"num_return_sequences":1,"output_scores":false,"return_dict_in_generate":false,"forced_bos_token_id":null,"forced_eos_token_id":null,"remove_invalid_values":null}' \
                http://${{ steps.get_ip.outputs.SERVICE_IP }}:80/chat
            fi
      
      - name: Move from Test to Prod ACR
        if: steps.check_test_image.outputs.IMAGE_EXISTS == 'true' && steps.check_prod_image.outputs.IMAGE_EXISTS == 'false' && github.event_name == 'workflow_dispatch'
        run: |
            # This should only run if: 
            # 1. All prior steps have succeeed (Given)
            # 2. Image exists in test ACR repo but not Prod
            # 3. Workflow was triggered manually (workflow_dispatch)

            TEST_ACR_NAME=${{ secrets.ACR_AMRT_USERNAME }}
            PROD_ACR_NAME=${{ secrets.ACR_AMR_USERNAME }}
            IMAGE_NAME=${{ matrix.model.name }}
            TAG=${{ matrix.model.tag }}

            # Formulate the source image reference
            SOURCE_IMAGE="$TEST_ACR_NAME.azurecr.io/$IMAGE_NAME:$TAG"

            # Import the image from Test ACR to Prod ACR
            az acr import --name $PROD_ACR_NAME --source $SOURCE_IMAGE --image $IMAGE_NAME:$TAG
            
      - name: Cleanup
        if: always()
        run: |
            # Check and Delete K8s Service if it exists
            if kubectl get svc ${{ matrix.model.name }} > /dev/null 2>&1; then
                kubectl delete svc ${{ matrix.model.name }}
            fi
        
            # Check and Delete K8s StatefulSet if it exists
            if kubectl get statefulset ${{ matrix.model.name }} > /dev/null 2>&1; then
                kubectl delete statefulset ${{ matrix.model.name }}
            fi

            # Check and Delete AKS Nodepool if it exists            
            if [ -n "${{ steps.get_nodepool_name.outputs.NODEPOOL_NAME }}" ]; then
                NODEPOOL_EXIST=$(az aks nodepool show \
                                --name ${{ steps.get_nodepool_name.outputs.NODEPOOL_NAME }} \
                                --cluster-name GitRunner \
                                --resource-group llm-test \
                                --query 'name' -o tsv || echo "")

                if [ -n "$NODEPOOL_EXIST" ]; then
                    az aks nodepool delete \
                    --name ${{ steps.get_nodepool_name.outputs.NODEPOOL_NAME }} \
                    --cluster-name GitRunner \
                    --resource-group llm-test
                fi
            fi
          <|MERGE_RESOLUTION|>--- conflicted
+++ resolved
@@ -74,19 +74,6 @@
         with:
             submodules: true
             fetch-depth: 0
-<<<<<<< HEAD
-    
-      - name: Get ACR Name
-        id: get_acr_name
-        run: |
-            # Set the ACR based on the tag value
-            if [[ "${{ needs.setup.outputs.image_tag }}" == "latest" ]]; then
-              echo "ACR_NAME=${{secrets.ACR_AMR_USERNAME}}" >> $GITHUB_OUTPUT
-            else
-              echo "ACR_NAME=${{secrets.ACR_AMRT_USERNAME}}" >> $GITHUB_OUTPUT
-            fi
-=======
->>>>>>> 8c40ab04
         
       - name: Install Azure CLI latest
         run: |
