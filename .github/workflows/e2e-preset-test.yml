--- conflicted
+++ resolved
@@ -34,11 +34,7 @@
       - name: Determine Affected Models
         id: affected_models
         run: |
-<<<<<<< HEAD
-            PR_BRANCH=${{ github.ref_name }} \
-=======
             PR_BRANCH=${{ env.BRANCH_NAME }} \
->>>>>>> 2fb9387a
             python3 .github/workflows/kind-cluster/determine_models.py
               
       - name: Print Determined Models
