name: kaito-e2e-workflow

on:
  workflow_call:
    inputs:
      git_sha:
        type: string
        required: true
      node_provisioner:
        type: string
        required: false
        default: gpuprovisioner
      tag:
        type: string
      isRelease:
        type: boolean
        default: false
      registry:
        type: string
      region:
        type: string
        description: "the azure location to run the e2e test in"
        default: "eastus"
      k8s_version:
        type: string

jobs:
  e2e-tests:
    runs-on: [ "self-hosted", "hostname:kaito-e2e-github-runner" ]
    name: e2e-tests-${{ inputs.node_provisioner }}
    permissions:
      contents: read
      id-token: write # This is required for requesting the JWT
    env:
      GO_VERSION: "1.22"
      KARPENTER_NAMESPACE: "karpenter"
      GPU_PROVISIONER_NAMESPACE: "gpu-provisioner"

    steps:
      - name: Harden Runner
        uses: step-security/harden-runner@5c7944e73c4c2a096b17a9cb74d65b6c2bbafbde # v2.9.1
        with:
          egress-policy: audit

      - name: Checkout
        uses: actions/checkout@11bd71901bbe5b1630ceea73d27597364c9af683 # v4.2.2
        with:
          ref: ${{ inputs.git_sha }}

      - name: Set e2e Resource and Cluster Name
        run: |
          rand=$(git rev-parse --short ${{ inputs.git_sha }})

          if [ "$rand" = "" ]; then
             rand=$RANDOM
          fi

          echo "VERSION=${rand}" >> $GITHUB_ENV
          echo "CLUSTER_NAME=${{ inputs.node_provisioner }}${rand}" >> $GITHUB_ENV
          echo "REGISTRY=${{ inputs.node_provisioner }}${rand}.azurecr.io" >> $GITHUB_ENV
          echo "RUN_LLAMA_13B=false" >> $GITHUB_ENV

      - name: Set Registry
        if: ${{ inputs.isRelease }}
        run: |
          echo "REGISTRY=${{ inputs.registry }}" >> $GITHUB_ENV
          echo "VERSION=$(echo ${{ inputs.tag }} | tr -d v)" >> $GITHUB_ENV

      - name: Set up Go ${{ env.GO_VERSION }}
        uses: actions/setup-go@v5.0.2
        with:
          go-version: ${{ env.GO_VERSION  }}

      - name: Install Azure CLI latest
        run: |
          if ! which az > /dev/null; then
            echo "Azure CLI not found. Installing..."
            curl -sL https://aka.ms/InstallAzureCLIDeb | sudo bash
          else
            echo "Azure CLI already installed."
          fi

      - name: Azure CLI Login
        run: |
          az login --identity

      - uses: azure/setup-helm@v4
        id: install

      - name: Create Resource Group
        shell: bash
        run: |
          make create-rg
        env:
          AZURE_RESOURCE_GROUP: ${{ env.CLUSTER_NAME }}

      - name: Create ACR
        shell: bash
        run: |
          make create-acr
        env:
          AZURE_RESOURCE_GROUP: ${{ env.CLUSTER_NAME }}
          AZURE_ACR_NAME: ${{ env.CLUSTER_NAME }}

      - name: Create Azure Identity
        uses: azure/CLI@v2.0.0
        with:
          inlineScript: |
            az identity create --name ${{ inputs.node_provisioner }}Identity --resource-group  ${{ env.CLUSTER_NAME }}

      - name: Generate APIs
        run: |
          make generate

      - name: build KAITO image
        if: ${{ !inputs.isRelease }}
        shell: bash
        run: |
          make docker-build-kaito
        env:
          REGISTRY: ${{ env.REGISTRY }}
          VERSION: ${{ env.VERSION }}

      - name: build adapter image
        shell: bash
        run: |
          make docker-build-adapter
        env:
          REGISTRY: ${{ env.CLUSTER_NAME }}.azurecr.io

      - name: build dataset image
        shell: bash
        run: |
          make docker-build-dataset
        env:
          REGISTRY: ${{ env.CLUSTER_NAME }}.azurecr.io

      - name: create cluster
        shell: bash
        run: |
          if [ "${{ inputs.node_provisioner }}" == "gpuprovisioner" ]; then
             make create-aks-cluster
          else
            make create-aks-cluster-for-karpenter
          fi
        env:
          AZURE_ACR_NAME: ${{ env.CLUSTER_NAME }}
          AZURE_RESOURCE_GROUP: ${{ env.CLUSTER_NAME }}
          AZURE_CLUSTER_NAME: ${{ env.CLUSTER_NAME }}
          AZURE_LOCATION: ${{ inputs.region }}
          AKS_K8S_VERSION: ${{ inputs.k8s_version }}

<<<<<<< HEAD
=======
      - name: Az login
        uses: azure/login@a65d910e8af852a8061c627c456678983e180302 # v2.2.0
        with:
          client-id: ${{ secrets.E2E_CLIENT_ID }}
          tenant-id: ${{ secrets.E2E_TENANT_ID }}
          subscription-id: ${{ secrets.E2E_SUBSCRIPTION_ID }}

>>>>>>> 8f894bbc
      - name: Create Identities and Permissions for ${{ inputs.node_provisioner }}
        shell: bash
        run: |
          AZURE_SUBSCRIPTION_ID=$E2E_SUBSCRIPTION_ID \
          make generate-identities
        env:
          AZURE_RESOURCE_GROUP: ${{ env.CLUSTER_NAME }}
          AZURE_CLUSTER_NAME: ${{ env.CLUSTER_NAME }}
          TEST_SUITE: ${{ inputs.node_provisioner }}

      - name: Install gpu-provisioner helm chart
        if: ${{ inputs.node_provisioner == 'gpuprovisioner' }}
        shell: bash
        run: |
          AZURE_TENANT_ID=$E2E_TENANT_ID \
          AZURE_SUBSCRIPTION_ID=$E2E_SUBSCRIPTION_ID \
          make gpu-provisioner-helm
        env:
          AZURE_RESOURCE_GROUP: ${{ env.CLUSTER_NAME }}
          AZURE_CLUSTER_NAME: ${{ env.CLUSTER_NAME }}

      - name: Install karpenter Azure provider helm chart
        if: ${{ inputs.node_provisioner == 'azkarpenter' }}
        shell: bash
        run: |
          AZURE_TENANT_ID=$E2E_TENANT_ID \
          AZURE_SUBSCRIPTION_ID=$E2E_SUBSCRIPTION_ID \
          make azure-karpenter-helm
        env:
          AZURE_RESOURCE_GROUP: ${{ env.CLUSTER_NAME }}
          AZURE_CLUSTER_NAME: ${{ env.CLUSTER_NAME }}
          KARPENTER_VERSION: ${{ vars.KARPENTER_VERSION }}
          KARPENTER_NAMESPACE: ${{ env.KARPENTER_NAMESPACE }}

<<<<<<< HEAD
=======
      - uses: azure/login@a65d910e8af852a8061c627c456678983e180302 # v2.2.0
        with:
          client-id: ${{ secrets.E2E_CLIENT_ID }}
          tenant-id: ${{ secrets.E2E_TENANT_ID }}
          subscription-id: ${{ secrets.E2E_SUBSCRIPTION_ID }}

>>>>>>> 8f894bbc
      - name: build KAITO image
        if: ${{ !inputs.isRelease }}
        shell: bash
        run: |
          make docker-build-kaito
        env:
          REGISTRY: ${{ env.REGISTRY }}
          VERSION: ${{ env.VERSION }}

      - name: Install KAITO Workspace helm chart
        shell: bash
        run: |
          make az-patch-install-helm
          kubectl wait --for=condition=available deploy "kaito-workspace" -n kaito-workspace --timeout=300s
        env:
          AZURE_RESOURCE_GROUP: ${{ env.CLUSTER_NAME }}
          AZURE_CLUSTER_NAME: ${{ env.CLUSTER_NAME }}
          REGISTRY: ${{ env.REGISTRY }}
          VERSION: ${{ env.VERSION }}
          TEST_SUITE: ${{ inputs.node_provisioner }}

      # Retrieve E2E ACR credentials and create Kubernetes secret
      - name: Set up E2E ACR Credentials and Secret
        shell: bash
        run: |
          # Retrieve the ACR username and password
          ACR_USERNAME=$(az acr credential show --name ${{ env.CLUSTER_NAME }} --resource-group ${{ env.CLUSTER_NAME }} --query "username" -o tsv)
          ACR_PASSWORD=$(az acr credential show --name ${{ env.CLUSTER_NAME }} --resource-group ${{ env.CLUSTER_NAME }} --query "passwords[0].value" -o tsv)

          # Ensure credentials were retrieved successfully
          if [ -z "$ACR_USERNAME" ] || [ -z "$ACR_PASSWORD" ]; then
            echo "Failed to retrieve ACR credentials"
            exit 1
          fi

          # Create the Kubernetes secret with the retrieved credentials
          kubectl create secret docker-registry ${{ env.CLUSTER_NAME }}-acr-secret \
          --docker-server=${{ env.CLUSTER_NAME }}.azurecr.io \
          --docker-username=${ACR_USERNAME} \
          --docker-password=${ACR_PASSWORD}

      # Add Private-Hosted ACR secret for private models like llama
      - name: Add Private-Hosted ACR Secret Credentials
        run: |
          # Ensure E2E_AMRT_SECRET_NAME is sanitized to remove any accidental quotes
          E2E_AMRT_SECRET_NAME=$(echo "$E2E_AMRT_SECRET_NAME" | sed 's/[\"'\'']//g')

          if kubectl get secret "$E2E_AMRT_SECRET_NAME" >/dev/null 2>&1; then
            echo "Secret $E2E_AMRT_SECRET_NAME already exists. Skipping creation."
          else
            kubectl create secret docker-registry "$E2E_AMRT_SECRET_NAME" \
              --docker-server="$E2E_ACR_AMRT_USERNAME.azurecr.io" \
              --docker-username="$E2E_ACR_AMRT_USERNAME" \
              --docker-password="$E2E_ACR_AMRT_PASSWORD"
            echo "Secret $E2E_AMRT_SECRET_NAME created successfully."
          fi

      - name: Log ${{ inputs.node_provisioner }}
        run: |
          if [ "${{ inputs.node_provisioner }}" == "gpuprovisioner" ]; then
            kubectl logs -n "${{ env.GPU_PROVISIONER_NAMESPACE }}" -l app.kubernetes.io/name=gpu-provisioner -c controller
          else
            kubectl logs -n "${{ env.KARPENTER_NAMESPACE }}" -l app.kubernetes.io/name=karpenter -c controller
          fi

      - name: Log kaito-workspace
        run: |
          kubectl get pods -n kaito-workspace -o name | grep "^pod/kaito-workspace" | sed 's/^pod\///' | xargs -I {} kubectl logs -n kaito-workspace {}

      - name: Run e2e test
        run: |
          AI_MODELS_REGISTRY=$E2E_ACR_AMRT_USERNAME.azurecr.io \
          AI_MODELS_REGISTRY_SECRET=$E2E_AMRT_SECRET_NAME \
          make kaito-workspace-e2e-test
        env:
          AZURE_CLUSTER_NAME: ${{ env.CLUSTER_NAME }}
          RUN_LLAMA_13B: ${{ env.RUN_LLAMA_13B }}
          REGISTRY: ${{ env.REGISTRY }}
          TEST_SUITE: ${{ inputs.node_provisioner }}
          E2E_ACR_REGISTRY: ${{ env.CLUSTER_NAME }}.azurecr.io
          E2E_ACR_REGISTRY_SECRET: ${{ env.CLUSTER_NAME }}-acr-secret

      - name: Cleanup e2e resources
        if: ${{ always() }}
        uses: azure/CLI@v2.0.0
        with:
          inlineScript: |
            set +e
            az group delete --name "${{ env.CLUSTER_NAME }}" --yes --no-wait || true<|MERGE_RESOLUTION|>--- conflicted
+++ resolved
@@ -150,16 +150,6 @@
           AZURE_LOCATION: ${{ inputs.region }}
           AKS_K8S_VERSION: ${{ inputs.k8s_version }}
 
-<<<<<<< HEAD
-=======
-      - name: Az login
-        uses: azure/login@a65d910e8af852a8061c627c456678983e180302 # v2.2.0
-        with:
-          client-id: ${{ secrets.E2E_CLIENT_ID }}
-          tenant-id: ${{ secrets.E2E_TENANT_ID }}
-          subscription-id: ${{ secrets.E2E_SUBSCRIPTION_ID }}
-
->>>>>>> 8f894bbc
       - name: Create Identities and Permissions for ${{ inputs.node_provisioner }}
         shell: bash
         run: |
@@ -194,15 +184,6 @@
           KARPENTER_VERSION: ${{ vars.KARPENTER_VERSION }}
           KARPENTER_NAMESPACE: ${{ env.KARPENTER_NAMESPACE }}
 
-<<<<<<< HEAD
-=======
-      - uses: azure/login@a65d910e8af852a8061c627c456678983e180302 # v2.2.0
-        with:
-          client-id: ${{ secrets.E2E_CLIENT_ID }}
-          tenant-id: ${{ secrets.E2E_TENANT_ID }}
-          subscription-id: ${{ secrets.E2E_SUBSCRIPTION_ID }}
-
->>>>>>> 8f894bbc
       - name: build KAITO image
         if: ${{ !inputs.isRelease }}
         shell: bash
