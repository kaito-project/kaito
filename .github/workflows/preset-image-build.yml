--- conflicted
+++ resolved
@@ -9,21 +9,13 @@
     branches:
       - main
     paths:
-<<<<<<< HEAD
-      - 'presets/models/inference/**'
-=======
       - 'presets/inference/**'
->>>>>>> a9c766f5
       - 'presets/models/supported_models.yaml'
   push:
     branches:
       - main
     paths:
-<<<<<<< HEAD
-      - 'presets/models/inference/**'
-=======
       - 'presets/inference/**'
->>>>>>> a9c766f5
       - 'presets/models/supported_models.yaml'
   workflow_dispatch:
     inputs:
@@ -38,37 +30,6 @@
 jobs:
   determine-models: 
     runs-on: ubuntu-latest
-<<<<<<< HEAD
-    outputs:
-      matrix: ${{ steps.determine_models.outputs.matrix }}
-    steps: 
-      - name: Checkout
-        uses: actions/checkout@v4
-        with:
-          submodules: true
-          fetch-depth: 0
-      
-      # This script should output a JSON array of model names
-      - name: Determine Affected Models
-        id: determine_models
-        run: |
-          PR_BRANCH=${{ github.head_ref }} \
-          python3 .github/workflows/kind-cluster/determine_models.py
-            
-      - name: Print Determined Models
-        run: |
-          echo "Output from determine_models: ${{ steps.determine_models.outputs.matrix }}"
-  
-  build-models:
-    needs: determine-models
-    runs-on: [self-hosted, 'username:runner-2', 'username:runner-3']
-    strategy:
-      fail-fast: false
-      matrix:
-        model: ${{fromJson(needs.determine-models.outputs.matrix)}}
-      max-parallel: 3
-=======
->>>>>>> a9c766f5
     outputs:
       matrix: ${{ steps.determine_models.outputs.matrix }}
     steps: 
@@ -110,21 +71,9 @@
       - name: 'Get ACR Info'
         id: acr_info
         run: |
-<<<<<<< HEAD
-          if [[ "${{ github.event_name }}" == "workflow_dispatch" && -n "${{ github.event.inputs.image_tag_name }}" ]]; then
-            ACR_NAME="${{ secrets.ACR_AMR_USERNAME }}"
-            ACR_USERNAME=${{ secrets.ACR_AMR_USERNAME }}
-            ACR_PASSWORD=${{ secrets.ACR_AMR_PASSWORD }}
-          else
-            ACR_NAME="${{ secrets.ACR_AMRT_USERNAME }}"
-            ACR_USERNAME=${{ secrets.ACR_AMRT_USERNAME }}
-            ACR_PASSWORD=${{ secrets.ACR_AMRT_PASSWORD }} 
-          fi
-=======
           ACR_NAME="${{ secrets.ACR_AMRT_USERNAME }}"
           ACR_USERNAME=${{ secrets.ACR_AMRT_USERNAME }}
           ACR_PASSWORD=${{ secrets.ACR_AMRT_PASSWORD }} 
->>>>>>> a9c766f5
           echo "ACR_NAME=$ACR_NAME" >> $GITHUB_OUTPUT
           echo "ACR_USERNAME=$ACR_USERNAME" >> $GITHUB_OUTPUT
           echo "ACR_PASSWORD=$ACR_PASSWORD" >> $GITHUB_OUTPUT
