// Copyright (c) Microsoft Corporation.
// Licensed under the MIT license.

package v1alpha1

import (
	"context"
	"fmt"
	"github.com/azure/kaito/pkg/utils"
	"github.com/azure/kaito/pkg/utils/plugin"
	"reflect"
	"sort"
	"strings"

<<<<<<< HEAD
=======
	"github.com/azure/kaito/pkg/utils"
	"github.com/azure/kaito/pkg/utils/plugin"

>>>>>>> 6be8a0d5
	admissionregistrationv1 "k8s.io/api/admissionregistration/v1"
	"k8s.io/apimachinery/pkg/api/resource"
	metav1 "k8s.io/apimachinery/pkg/apis/meta/v1"
	"k8s.io/klog/v2"
	"knative.dev/pkg/apis"
)

const (
	N_SERIES_PREFIX = "Standard_N"
	D_SERIES_PREFIX = "Standard_D"

<<<<<<< HEAD
	DefaultLoraConfigMap  = "lora-params"
	DefaultQloraConfigMap = "qlora-params"
=======
	DefaultLoraConfigMapTemplate  = "lora-params-template"
	DefaultQloraConfigMapTemplate = "qlora-params-template"
>>>>>>> 6be8a0d5
)

func (w *Workspace) SupportedVerbs() []admissionregistrationv1.OperationType {
	return []admissionregistrationv1.OperationType{
		admissionregistrationv1.Create,
		admissionregistrationv1.Update,
	}
}

func (w *Workspace) Validate(ctx context.Context) (errs *apis.FieldError) {
	base := apis.GetBaseline(ctx)
	if base == nil {
		klog.InfoS("Validate creation", "workspace", fmt.Sprintf("%s/%s", w.Namespace, w.Name))
		errs = errs.Also(w.validateCreate().ViaField("spec"))
		if w.Inference != nil {
			// TODO: Add Adapter Spec Validation - Including DataSource Validation for Adapter
			errs = errs.Also(w.Resource.validateCreate(*w.Inference).ViaField("resource"),
				w.Inference.validateCreate().ViaField("inference"))
		}
		if w.Tuning != nil {
			// TODO: Add validate resource based on Tuning Spec
			errs = errs.Also(w.Tuning.validateCreate(ctx, w.Namespace).ViaField("tuning"))
		}
	} else {
		klog.InfoS("Validate update", "workspace", fmt.Sprintf("%s/%s", w.Namespace, w.Name))
		old := base.(*Workspace)
		errs = errs.Also(
			w.validateUpdate(old).ViaField("spec"),
			w.Resource.validateUpdate(&old.Resource).ViaField("resource"),
		)
		if w.Inference != nil {
			// TODO: Add Adapter Spec Validation - Including DataSource Validation for Adapter
			errs = errs.Also(w.Inference.validateUpdate(old.Inference).ViaField("inference"))
		}
		if w.Tuning != nil {
			errs = errs.Also(w.Tuning.validateUpdate(old.Tuning).ViaField("tuning"))
		}
	}
	return errs
}

func (w *Workspace) validateCreate() (errs *apis.FieldError) {
	if w.Inference == nil && w.Tuning == nil {
		errs = errs.Also(apis.ErrGeneric("Either Inference or Tuning must be specified, not neither", ""))
	}
	if w.Inference != nil && w.Tuning != nil {
		errs = errs.Also(apis.ErrGeneric("Either Inference or Tuning must be specified, but not both", ""))
	}
	return errs
}

func (w *Workspace) validateUpdate(old *Workspace) (errs *apis.FieldError) {
	if (old.Inference == nil && w.Inference != nil) || (old.Inference != nil && w.Inference == nil) {
		errs = errs.Also(apis.ErrGeneric("Inference field cannot be toggled once set", "inference"))
	}

	if (old.Tuning == nil && w.Tuning != nil) || (old.Tuning != nil && w.Tuning == nil) {
		errs = errs.Also(apis.ErrGeneric("Tuning field cannot be toggled once set", "tuning"))
	}
	return errs
}

func (r *TuningSpec) validateCreate(ctx context.Context, workspaceNamespace string) (errs *apis.FieldError) {
	methodLowerCase := strings.ToLower(string(r.Method))
	if methodLowerCase != string(TuningMethodLora) && methodLowerCase != string(TuningMethodQLora) {
		errs = errs.Also(apis.ErrInvalidValue(r.Method, "Method"))
	}
	if r.ConfigTemplate == "" {
<<<<<<< HEAD
		klog.InfoS("Tuning config not specified. Using default.")
	} else if r.ConfigTemplate == DefaultLoraConfigMap || r.ConfigTemplate == DefaultQloraConfigMap {
		klog.InfoS("Template config specified")
=======
		klog.InfoS("Tuning config not specified. Using default based on method.")
>>>>>>> 6be8a0d5
		releaseNamespace, err := utils.GetReleaseNamespace()
		if err != nil {
			errs = errs.Also(apis.ErrGeneric(fmt.Sprintf("Failed to determine release namespace: %v", err), "namespace"))
		}
<<<<<<< HEAD
		if err := r.validateConfigMap(ctx, releaseNamespace, methodLowerCase); err != nil {
			errs = errs.Also(apis.ErrGeneric(fmt.Sprintf("Failed to evaluate validateConfigMap: %v", err), "Config"))
		}
	} else {
		if err := r.validateConfigMap(ctx, workspaceNamespace, methodLowerCase); err != nil {
=======
		defaultConfigMapTemplateName := ""
		if methodLowerCase == string(TuningMethodLora) {
			defaultConfigMapTemplateName = DefaultLoraConfigMapTemplate
		} else if methodLowerCase == string(TuningMethodQLora) {
			defaultConfigMapTemplateName = DefaultQloraConfigMapTemplate
		}
		if err := r.validateConfigMap(ctx, releaseNamespace, methodLowerCase, defaultConfigMapTemplateName); err != nil {
			errs = errs.Also(apis.ErrGeneric(fmt.Sprintf("Failed to evaluate validateConfigMap: %v", err), "Config"))
		}
	} else {
		if err := r.validateConfigMap(ctx, workspaceNamespace, methodLowerCase, r.ConfigTemplate); err != nil {
>>>>>>> 6be8a0d5
			errs = errs.Also(apis.ErrGeneric(fmt.Sprintf("Failed to evaluate validateConfigMap: %v", err), "Config"))
		}
	}
	if r.Input == nil {
		errs = errs.Also(apis.ErrMissingField("Input"))
	} else {
		errs = errs.Also(r.Input.validateCreate().ViaField("Input"))
	}
	if r.Output == nil {
		errs = errs.Also(apis.ErrMissingField("Output"))
	} else {
		errs = errs.Also(r.Output.validateCreate().ViaField("Output"))
	}
	// Currently require a preset to specified, in future we can consider defining a template
	if r.Preset == nil {
		errs = errs.Also(apis.ErrMissingField("Preset"))
	} else if presetName := string(r.Preset.Name); !isValidPreset(presetName) {
		errs = errs.Also(apis.ErrInvalidValue(fmt.Sprintf("Unsupported tuning preset name %s", presetName), "presetName"))
	}
	return errs
}

func (r *TuningSpec) validateUpdate(old *TuningSpec) (errs *apis.FieldError) {
	if r.Input == nil {
		errs = errs.Also(apis.ErrMissingField("Input"))
	} else {
		errs = errs.Also(r.Input.validateUpdate(old.Input, true).ViaField("Input"))
	}
	if r.Output == nil {
		errs = errs.Also(apis.ErrMissingField("Output"))
	} else {
		errs = errs.Also(r.Output.validateUpdate(old.Output).ViaField("Output"))
	}
	if !reflect.DeepEqual(old.Preset, r.Preset) {
		errs = errs.Also(apis.ErrGeneric("Preset cannot be changed", "Preset"))
	}
	oldMethod, newMethod := strings.ToLower(string(old.Method)), strings.ToLower(string(r.Method))
	if !reflect.DeepEqual(oldMethod, newMethod) {
		errs = errs.Also(apis.ErrGeneric("Method cannot be changed", "Method"))
	}
	// Consider supporting config fields changing
	return errs
}

func (r *DataSource) validateCreate() (errs *apis.FieldError) {
	sourcesSpecified := 0
	if len(r.URLs) > 0 {
		sourcesSpecified++
	}
	if r.Volume != nil {
		sourcesSpecified++
	}
	if r.Image != "" {
		sourcesSpecified++
	}

	// Ensure exactly one of URLs, Volume, or Image is specified
	if sourcesSpecified != 1 {
		errs = errs.Also(apis.ErrGeneric("Exactly one of URLs, Volume, or Image must be specified", "URLs", "Volume", "Image"))
	}

	return errs
}

func (r *DataSource) validateUpdate(old *DataSource, isTuning bool) (errs *apis.FieldError) {
	if isTuning && !reflect.DeepEqual(old.Name, r.Name) {
		errs = errs.Also(apis.ErrInvalidValue("During tuning Name field cannot be changed once set", "Name"))
	}
	oldURLs := make([]string, len(old.URLs))
	copy(oldURLs, old.URLs)
	sort.Strings(oldURLs)

	newURLs := make([]string, len(r.URLs))
	copy(newURLs, r.URLs)
	sort.Strings(newURLs)

	if !reflect.DeepEqual(oldURLs, newURLs) {
		errs = errs.Also(apis.ErrInvalidValue("URLs field cannot be changed once set", "URLs"))
	}
	// TODO: check if the Volume is changed
	if old.Image != r.Image {
		errs = errs.Also(apis.ErrInvalidValue("Image field cannot be changed once set", "Image"))
	}

	oldSecrets := make([]string, len(old.ImagePullSecrets))
	copy(oldSecrets, old.ImagePullSecrets)
	sort.Strings(oldSecrets)

	newSecrets := make([]string, len(r.ImagePullSecrets))
	copy(newSecrets, r.ImagePullSecrets)
	sort.Strings(newSecrets)

	if !reflect.DeepEqual(oldSecrets, newSecrets) {
		errs = errs.Also(apis.ErrInvalidValue("ImagePullSecrets field cannot be changed once set", "ImagePullSecrets"))
	}
	return errs
}

func (r *DataDestination) validateCreate() (errs *apis.FieldError) {
	destinationsSpecified := 0
	if r.Volume != nil {
		destinationsSpecified++
	}
	if r.Image != "" {
		if r.ImagePushSecret == "" {
			errs = errs.Also(apis.ErrMissingField("Must specify imagePushSecret with destination image"))
		}
		destinationsSpecified++
	}

	// If no destination is specified, return an error
	if destinationsSpecified == 0 {
		errs = errs.Also(apis.ErrMissingField("At least one of Volume or Image must be specified"))
	}
	return errs
}

func (r *DataDestination) validateUpdate(old *DataDestination) (errs *apis.FieldError) {
	// TODO: Check if the Volume is changed.
	if old.Image != r.Image {
		errs = errs.Also(apis.ErrInvalidValue("Image field cannot be changed once set", "Image"))
	}

	if old.ImagePushSecret != r.ImagePushSecret {
		errs = errs.Also(apis.ErrInvalidValue("ImagePushSecret field cannot be changed once set", "ImagePushSecret"))
	}
	return errs
}

func (r *ResourceSpec) validateCreate(inference InferenceSpec) (errs *apis.FieldError) {
	var presetName string
	if inference.Preset != nil {
		presetName = strings.ToLower(string(inference.Preset.Name))
	}
	instanceType := string(r.InstanceType)

	// Check if instancetype exists in our SKUs map
	if skuConfig, exists := SupportedGPUConfigs[instanceType]; exists {
		if inference.Preset != nil {
			model := plugin.KaitoModelRegister.MustGet(presetName) // InferenceSpec has been validated so the name is valid.
			// Validate GPU count for given SKU
			machineCount := *r.Count
			totalNumGPUs := machineCount * skuConfig.GPUCount
			totalGPUMem := machineCount * skuConfig.GPUMem * skuConfig.GPUCount

			modelGPUCount := resource.MustParse(model.GetInferenceParameters().GPUCountRequirement)
			modelPerGPUMemory := resource.MustParse(model.GetInferenceParameters().PerGPUMemoryRequirement)
			modelTotalGPUMemory := resource.MustParse(model.GetInferenceParameters().TotalGPUMemoryRequirement)

			// Separate the checks for specific error messages
			if int64(totalNumGPUs) < modelGPUCount.Value() {
				errs = errs.Also(apis.ErrInvalidValue(fmt.Sprintf("Insufficient number of GPUs: Instance type %s provides %d, but preset %s requires at least %d", instanceType, totalNumGPUs, presetName, modelGPUCount.Value()), "instanceType"))
			}
			skuPerGPUMemory := skuConfig.GPUMem / skuConfig.GPUCount
			if int64(skuPerGPUMemory) < modelPerGPUMemory.ScaledValue(resource.Giga) {
				errs = errs.Also(apis.ErrInvalidValue(fmt.Sprintf("Insufficient per GPU memory: Instance type %s provides %d per GPU, but preset %s requires at least %d per GPU", instanceType, skuPerGPUMemory, presetName, modelPerGPUMemory.ScaledValue(resource.Giga)), "instanceType"))
			}
			if int64(totalGPUMem) < modelTotalGPUMemory.ScaledValue(resource.Giga) {
				errs = errs.Also(apis.ErrInvalidValue(fmt.Sprintf("Insufficient total GPU memory: Instance type %s has a total of %d, but preset %s requires at least %d", instanceType, totalGPUMem, presetName, modelTotalGPUMemory.ScaledValue(resource.Giga)), "instanceType"))
			}
		}
	} else {
		// Check for other instance types pattern matches
		if !strings.HasPrefix(instanceType, N_SERIES_PREFIX) && !strings.HasPrefix(instanceType, D_SERIES_PREFIX) {
			errs = errs.Also(apis.ErrInvalidValue(fmt.Sprintf("Unsupported instance type %s. Supported SKUs: %s", instanceType, getSupportedSKUs()), "instanceType"))
		}
	}

	// Validate labelSelector
	if _, err := metav1.LabelSelectorAsMap(r.LabelSelector); err != nil {
		errs = errs.Also(apis.ErrInvalidValue(err.Error(), "labelSelector"))
	}

	return errs
}

func (r *ResourceSpec) validateUpdate(old *ResourceSpec) (errs *apis.FieldError) {
	// We disable changing node count for now.
	if r.Count != nil && old.Count != nil && *r.Count != *old.Count {
		errs = errs.Also(apis.ErrGeneric("field is immutable", "count"))
	}
	if r.InstanceType != old.InstanceType {
		errs = errs.Also(apis.ErrGeneric("field is immutable", "instanceType"))
	}
	newLabels, err0 := metav1.LabelSelectorAsMap(r.LabelSelector)
	oldLabels, err1 := metav1.LabelSelectorAsMap(old.LabelSelector)
	if err0 != nil || err1 != nil {
		errs = errs.Also(apis.ErrGeneric("Only allow matchLabels or 'IN' matchExpression", "labelSelector"))
	} else {
		if !reflect.DeepEqual(newLabels, oldLabels) {
			errs = errs.Also(apis.ErrGeneric("field is immutable", "labelSelector"))
		}
	}
	return errs
}

func (i *InferenceSpec) validateCreate() (errs *apis.FieldError) {
	// Check if both Preset and Template are not set
	if i.Preset == nil && i.Template == nil {
		errs = errs.Also(apis.ErrMissingField("Preset or Template must be specified"))
	}

	// Check if both Preset and Template are set at the same time
	if i.Preset != nil && i.Template != nil {
		errs = errs.Also(apis.ErrGeneric("Preset and Template cannot be set at the same time"))
	}

	if i.Preset != nil {
		presetName := string(i.Preset.Name)
		// Validate preset name
		if !isValidPreset(presetName) {
			errs = errs.Also(apis.ErrInvalidValue(fmt.Sprintf("Unsupported inference preset name %s", presetName), "presetName"))
		}
		// Validate private preset has private image specified
		if plugin.KaitoModelRegister.MustGet(string(i.Preset.Name)).GetInferenceParameters().ImageAccessMode == "private" &&
			i.Preset.PresetMeta.AccessMode != "private" {
			errs = errs.Also(apis.ErrGeneric("This preset only supports private AccessMode, AccessMode must be private to continue"))
		}
		// Additional validations for Preset
		if i.Preset.PresetMeta.AccessMode == "private" && i.Preset.PresetOptions.Image == "" {
			errs = errs.Also(apis.ErrGeneric("When AccessMode is private, an image must be provided in PresetOptions"))
		}
		// Note: we don't enforce private access mode to have image secrets, in case anonymous pulling is enabled
	}
	return errs
}

func (i *InferenceSpec) validateUpdate(old *InferenceSpec) (errs *apis.FieldError) {
	if !reflect.DeepEqual(i.Preset, old.Preset) {
		errs = errs.Also(apis.ErrGeneric("field is immutable", "preset"))
	}
	// inference.template can be changed, but cannot be set/unset.
	if (i.Template != nil && old.Template == nil) || (i.Template == nil && old.Template != nil) {
		errs = errs.Also(apis.ErrGeneric("field cannot be unset/set if it was set/unset", "template"))
	}

	return errs
}<|MERGE_RESOLUTION|>--- conflicted
+++ resolved
@@ -6,18 +6,13 @@
 import (
 	"context"
 	"fmt"
-	"github.com/azure/kaito/pkg/utils"
-	"github.com/azure/kaito/pkg/utils/plugin"
 	"reflect"
 	"sort"
 	"strings"
 
-<<<<<<< HEAD
-=======
 	"github.com/azure/kaito/pkg/utils"
 	"github.com/azure/kaito/pkg/utils/plugin"
 
->>>>>>> 6be8a0d5
 	admissionregistrationv1 "k8s.io/api/admissionregistration/v1"
 	"k8s.io/apimachinery/pkg/api/resource"
 	metav1 "k8s.io/apimachinery/pkg/apis/meta/v1"
@@ -29,13 +24,8 @@
 	N_SERIES_PREFIX = "Standard_N"
 	D_SERIES_PREFIX = "Standard_D"
 
-<<<<<<< HEAD
-	DefaultLoraConfigMap  = "lora-params"
-	DefaultQloraConfigMap = "qlora-params"
-=======
 	DefaultLoraConfigMapTemplate  = "lora-params-template"
 	DefaultQloraConfigMapTemplate = "qlora-params-template"
->>>>>>> 6be8a0d5
 )
 
 func (w *Workspace) SupportedVerbs() []admissionregistrationv1.OperationType {
@@ -104,24 +94,11 @@
 		errs = errs.Also(apis.ErrInvalidValue(r.Method, "Method"))
 	}
 	if r.ConfigTemplate == "" {
-<<<<<<< HEAD
-		klog.InfoS("Tuning config not specified. Using default.")
-	} else if r.ConfigTemplate == DefaultLoraConfigMap || r.ConfigTemplate == DefaultQloraConfigMap {
-		klog.InfoS("Template config specified")
-=======
 		klog.InfoS("Tuning config not specified. Using default based on method.")
->>>>>>> 6be8a0d5
 		releaseNamespace, err := utils.GetReleaseNamespace()
 		if err != nil {
 			errs = errs.Also(apis.ErrGeneric(fmt.Sprintf("Failed to determine release namespace: %v", err), "namespace"))
 		}
-<<<<<<< HEAD
-		if err := r.validateConfigMap(ctx, releaseNamespace, methodLowerCase); err != nil {
-			errs = errs.Also(apis.ErrGeneric(fmt.Sprintf("Failed to evaluate validateConfigMap: %v", err), "Config"))
-		}
-	} else {
-		if err := r.validateConfigMap(ctx, workspaceNamespace, methodLowerCase); err != nil {
-=======
 		defaultConfigMapTemplateName := ""
 		if methodLowerCase == string(TuningMethodLora) {
 			defaultConfigMapTemplateName = DefaultLoraConfigMapTemplate
@@ -133,7 +110,6 @@
 		}
 	} else {
 		if err := r.validateConfigMap(ctx, workspaceNamespace, methodLowerCase, r.ConfigTemplate); err != nil {
->>>>>>> 6be8a0d5
 			errs = errs.Also(apis.ErrGeneric(fmt.Sprintf("Failed to evaluate validateConfigMap: %v", err), "Config"))
 		}
 	}
