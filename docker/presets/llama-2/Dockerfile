# Build Llama model
# docker build -t $ACR_NAME.azurecr.io/{{IMAGE_NAME}}:$IMAGE_TAG \
#              --build-arg WEIGHTS_PATH=/weights \
#              --build-arg VERSION={{VERSION}} \
#              --build-arg MODEL_TYPE={{MODEL_TYPE}} \

<<<<<<< HEAD
FROM nvcr.io/nvidia/pytorch:23.10-py3
=======
FROM python:3.8-slim
>>>>>>> 72011613
WORKDIR /workspace

RUN git clone https://github.com/facebookresearch/llama

WORKDIR /workspace/llama

RUN sed -i $'/torch.distributed.init_process_group("nccl")/c\\            import datetime\\\n            torch.distributed.init_process_group("nccl", timeout=datetime.timedelta(days=365*100))' /workspace/llama/llama/generation.py

RUN pip install -e .
<<<<<<< HEAD
RUN pip install fastapi pydantic gputil
=======
RUN pip install torch==2.2.0 fastapi==0.103.2 pydantic==1.10.9 gputil==1.4.0
>>>>>>> 72011613
RUN pip install 'uvicorn[standard]'

ARG WEIGHTS_PATH
ARG MODEL_TYPE
ARG VERSION
# Write the version to a file
RUN echo $VERSION > /workspace/llama/version.txt

ADD ${WEIGHTS_PATH} /workspace/llama/llama-2/weights
<<<<<<< HEAD
ADD kaito/presets/models/inference/${MODEL_TYPE} /workspace/llama/llama-2
=======
ADD kaito/presets/inference/${MODEL_TYPE} /workspace/llama/llama-2
>>>>>>> 72011613
<|MERGE_RESOLUTION|>--- conflicted
+++ resolved
@@ -4,11 +4,7 @@
 #              --build-arg VERSION={{VERSION}} \
 #              --build-arg MODEL_TYPE={{MODEL_TYPE}} \
 
-<<<<<<< HEAD
-FROM nvcr.io/nvidia/pytorch:23.10-py3
-=======
 FROM python:3.8-slim
->>>>>>> 72011613
 WORKDIR /workspace
 
 RUN git clone https://github.com/facebookresearch/llama
@@ -18,11 +14,7 @@
 RUN sed -i $'/torch.distributed.init_process_group("nccl")/c\\            import datetime\\\n            torch.distributed.init_process_group("nccl", timeout=datetime.timedelta(days=365*100))' /workspace/llama/llama/generation.py
 
 RUN pip install -e .
-<<<<<<< HEAD
-RUN pip install fastapi pydantic gputil
-=======
 RUN pip install torch==2.2.0 fastapi==0.103.2 pydantic==1.10.9 gputil==1.4.0
->>>>>>> 72011613
 RUN pip install 'uvicorn[standard]'
 
 ARG WEIGHTS_PATH
@@ -32,8 +24,4 @@
 RUN echo $VERSION > /workspace/llama/version.txt
 
 ADD ${WEIGHTS_PATH} /workspace/llama/llama-2/weights
-<<<<<<< HEAD
-ADD kaito/presets/models/inference/${MODEL_TYPE} /workspace/llama/llama-2
-=======
-ADD kaito/presets/inference/${MODEL_TYPE} /workspace/llama/llama-2
->>>>>>> 72011613
+ADD kaito/presets/inference/${MODEL_TYPE} /workspace/llama/llama-2