module github.com/azure/kaito

go 1.22.3

toolchain go1.22.5

require (
	github.com/Azure/karpenter-provider-azure v0.5.1
	github.com/aws/karpenter-core v0.29.2
	github.com/aws/karpenter-provider-aws v0.36.2
	github.com/go-logr/logr v1.4.2
	github.com/onsi/ginkgo/v2 v2.20.1
	github.com/onsi/gomega v1.34.1
	github.com/samber/lo v1.47.0
	github.com/stretchr/testify v1.9.0
	gopkg.in/yaml.v2 v2.4.0
	gotest.tools v2.2.0+incompatible
	k8s.io/api v0.30.2
	k8s.io/apimachinery v0.30.2
	k8s.io/client-go v0.30.2
	k8s.io/component-base v0.30.1
	k8s.io/klog/v2 v2.130.1
	k8s.io/kubernetes v1.31.0
	k8s.io/utils v0.0.0-20240711033017-18e509b52bc8
	knative.dev/pkg v0.0.0-20240515073057-11a3d46fe4d6
	sigs.k8s.io/controller-runtime v0.18.4
	sigs.k8s.io/karpenter v0.36.2
)

require (
	contrib.go.opencensus.io/exporter/ocagent v0.7.1-0.20200907061046-05415f1de66d // indirect
	contrib.go.opencensus.io/exporter/prometheus v0.4.2 // indirect
	github.com/aws/aws-sdk-go v1.51.16 // indirect
	github.com/beorn7/perks v1.0.1 // indirect
	github.com/blang/semver/v4 v4.0.0 // indirect
	github.com/blendle/zapdriver v1.3.1 // indirect
	github.com/census-instrumentation/opencensus-proto v0.4.1 // indirect
	github.com/cespare/xxhash/v2 v2.3.0 // indirect
	github.com/davecgh/go-spew v1.1.2-0.20180830191138-d8f796af33cc // indirect
	github.com/emicklei/go-restful/v3 v3.11.0 // indirect
	github.com/evanphx/json-patch v5.7.0+incompatible // indirect
	github.com/evanphx/json-patch/v5 v5.9.0 // indirect
	github.com/fsnotify/fsnotify v1.7.0 // indirect
	github.com/go-kit/log v0.2.1 // indirect
	github.com/go-logfmt/logfmt v0.6.0 // indirect
	github.com/go-logr/zapr v1.3.0 // indirect
	github.com/go-openapi/jsonpointer v0.20.0 // indirect
	github.com/go-openapi/jsonreference v0.20.2 // indirect
	github.com/go-openapi/swag v0.22.4 // indirect
	github.com/go-task/slim-sprig/v3 v3.0.0 // indirect
	github.com/gobuffalo/flect v1.0.2 // indirect
	github.com/gogo/protobuf v1.3.2 // indirect
	github.com/golang/groupcache v0.0.0-20210331224755-41bb18bfe9da // indirect
	github.com/golang/protobuf v1.5.4 // indirect
	github.com/google/gnostic-models v0.6.8 // indirect
	github.com/google/go-cmp v0.6.0 // indirect
	github.com/google/gofuzz v1.2.0 // indirect
<<<<<<< HEAD
	github.com/google/pprof v0.0.0-20240525223248-4bfdf5a9a2af // indirect
=======
	github.com/google/pprof v0.0.0-20240727154555-813a5fbdbec8 // indirect
>>>>>>> 61d9a1f9
	github.com/google/uuid v1.6.0 // indirect
	github.com/grpc-ecosystem/grpc-gateway/v2 v2.20.0 // indirect
	github.com/hashicorp/golang-lru v1.0.2 // indirect
	github.com/imdario/mergo v0.3.16 // indirect
	github.com/inconshreveable/mousetrap v1.1.0 // indirect
	github.com/jmespath/go-jmespath v0.4.0 // indirect
	github.com/josharian/intern v1.0.0 // indirect
	github.com/json-iterator/go v1.1.12 // indirect
	github.com/kelseyhightower/envconfig v1.4.0 // indirect
	github.com/mailru/easyjson v0.7.7 // indirect
	github.com/mitchellh/hashstructure/v2 v2.0.2 // indirect
	github.com/modern-go/concurrent v0.0.0-20180306012644-bacd9c7ef1dd // indirect
	github.com/modern-go/reflect2 v1.0.2 // indirect
	github.com/munnerz/goautoneg v0.0.0-20191010083416-a7dc8b61c822 // indirect
	github.com/pkg/errors v0.9.1 // indirect
	github.com/pmezard/go-difflib v1.0.1-0.20181226105442-5d4384ee4fb2 // indirect
	github.com/prometheus/client_golang v1.19.1 // indirect
	github.com/prometheus/client_model v0.6.1 // indirect
	github.com/prometheus/common v0.55.0 // indirect
	github.com/prometheus/procfs v0.15.1 // indirect
	github.com/prometheus/statsd_exporter v0.24.0 // indirect
	github.com/robfig/cron/v3 v3.0.1 // indirect
	github.com/spf13/cobra v1.8.1 // indirect
	github.com/spf13/pflag v1.0.5 // indirect
	github.com/stretchr/objx v0.5.2 // indirect
	go.opencensus.io v0.24.0 // indirect
	go.uber.org/automaxprocs v1.5.3 // indirect
	go.uber.org/multierr v1.11.0 // indirect
	go.uber.org/zap v1.27.0 // indirect
<<<<<<< HEAD
	golang.org/x/exp v0.0.0-20231006140011-7918f672742d // indirect
	golang.org/x/net v0.26.0 // indirect
	golang.org/x/oauth2 v0.21.0 // indirect
	golang.org/x/sync v0.7.0 // indirect
	golang.org/x/sys v0.22.0 // indirect
	golang.org/x/term v0.22.0 // indirect
	golang.org/x/text v0.16.0 // indirect
=======
	golang.org/x/exp v0.0.0-20240719175910-8a7402abbf56 // indirect
	golang.org/x/net v0.28.0 // indirect
	golang.org/x/oauth2 v0.20.0 // indirect
	golang.org/x/sync v0.8.0 // indirect
	golang.org/x/sys v0.23.0 // indirect
	golang.org/x/term v0.23.0 // indirect
	golang.org/x/text v0.17.0 // indirect
>>>>>>> 61d9a1f9
	golang.org/x/time v0.5.0 // indirect
	golang.org/x/tools v0.24.0 // indirect
	gomodules.xyz/jsonpatch/v2 v2.4.0 // indirect
	google.golang.org/api v0.180.0 // indirect
	google.golang.org/genproto/googleapis/api v0.0.0-20240528184218-531527333157 // indirect
	google.golang.org/genproto/googleapis/rpc v0.0.0-20240701130421-f6361c86f094 // indirect
	google.golang.org/grpc v1.65.0 // indirect
	google.golang.org/protobuf v1.34.2 // indirect
	gopkg.in/inf.v0 v0.9.1 // indirect
	gopkg.in/yaml.v3 v3.0.1 // indirect
	k8s.io/apiextensions-apiserver v0.30.1 // indirect
	k8s.io/apiserver v0.30.1 // indirect
	k8s.io/cloud-provider v0.29.3 // indirect
	k8s.io/csi-translation-lib v0.29.3 // indirect
	k8s.io/kube-openapi v0.0.0-20240228011516-70dd3763d340 // indirect
	k8s.io/pod-security-admission v0.0.0 // indirect
	sigs.k8s.io/json v0.0.0-20221116044647-bc3834ca7abd // indirect
	sigs.k8s.io/structured-merge-diff/v4 v4.4.1 // indirect
	sigs.k8s.io/yaml v1.4.0 // indirect
)

replace (
	k8s.io/api => k8s.io/api v0.30.1
	k8s.io/apiextensions-apiserver => k8s.io/apiextensions-apiserver v0.30.1
	k8s.io/apimachinery => k8s.io/apimachinery v0.30.1
	k8s.io/cli-runtime => k8s.io/cli-runtime v0.30.1
	k8s.io/client-go => k8s.io/client-go v0.30.1
	k8s.io/cloud-provider => k8s.io/cloud-provider v0.30.1
	k8s.io/cluster-bootstrap => k8s.io/cluster-bootstrap v0.30.1
	k8s.io/code-generator => k8s.io/code-generator v0.30.1
	k8s.io/component-base => k8s.io/component-base v0.30.1
	k8s.io/component-helpers => k8s.io/component-helpers v0.30.1
	k8s.io/controller-manager => k8s.io/controller-manager v0.30.1
	k8s.io/cri-api => k8s.io/cri-api v0.30.1
	k8s.io/csi-translation-lib => k8s.io/csi-translation-lib v0.30.1
	k8s.io/dynamic-resource-allocation => k8s.io/dynamic-resource-allocation v0.30.1
	k8s.io/endpointslice => k8s.io/endpointslice v0.30.1
	k8s.io/kms => k8s.io/kms v0.30.1
	k8s.io/kube-aggregator => k8s.io/kube-aggregator v0.30.1
	k8s.io/kube-controller-manager => k8s.io/kube-controller-manager v0.30.1
	k8s.io/kube-proxy => k8s.io/kube-proxy v0.30.1
	k8s.io/kube-scheduler => k8s.io/kube-scheduler v0.30.1
	k8s.io/kubectl => k8s.io/kubectl v0.30.1
	k8s.io/kubelet => k8s.io/kubelet v0.30.1
	k8s.io/legacy-cloud-providers => k8s.io/legacy-cloud-providers v0.30.1
	k8s.io/metrics => k8s.io/metrics v0.30.1
	k8s.io/mount-utils => k8s.io/mount-utils v0.30.1
	k8s.io/pod-security-admission => k8s.io/pod-security-admission v0.30.1
	k8s.io/sample-apiserver => k8s.io/sample-apiserver v0.30.1
	k8s.io/sample-cli-plugin => k8s.io/sample-cli-plugin v0.30.1
	k8s.io/sample-controller => k8s.io/sample-controller v0.30.1
)<|MERGE_RESOLUTION|>--- conflicted
+++ resolved
@@ -55,11 +55,7 @@
 	github.com/google/gnostic-models v0.6.8 // indirect
 	github.com/google/go-cmp v0.6.0 // indirect
 	github.com/google/gofuzz v1.2.0 // indirect
-<<<<<<< HEAD
-	github.com/google/pprof v0.0.0-20240525223248-4bfdf5a9a2af // indirect
-=======
 	github.com/google/pprof v0.0.0-20240727154555-813a5fbdbec8 // indirect
->>>>>>> 61d9a1f9
 	github.com/google/uuid v1.6.0 // indirect
 	github.com/grpc-ecosystem/grpc-gateway/v2 v2.20.0 // indirect
 	github.com/hashicorp/golang-lru v1.0.2 // indirect
@@ -89,15 +85,6 @@
 	go.uber.org/automaxprocs v1.5.3 // indirect
 	go.uber.org/multierr v1.11.0 // indirect
 	go.uber.org/zap v1.27.0 // indirect
-<<<<<<< HEAD
-	golang.org/x/exp v0.0.0-20231006140011-7918f672742d // indirect
-	golang.org/x/net v0.26.0 // indirect
-	golang.org/x/oauth2 v0.21.0 // indirect
-	golang.org/x/sync v0.7.0 // indirect
-	golang.org/x/sys v0.22.0 // indirect
-	golang.org/x/term v0.22.0 // indirect
-	golang.org/x/text v0.16.0 // indirect
-=======
 	golang.org/x/exp v0.0.0-20240719175910-8a7402abbf56 // indirect
 	golang.org/x/net v0.28.0 // indirect
 	golang.org/x/oauth2 v0.20.0 // indirect
@@ -105,7 +92,6 @@
 	golang.org/x/sys v0.23.0 // indirect
 	golang.org/x/term v0.23.0 // indirect
 	golang.org/x/text v0.17.0 // indirect
->>>>>>> 61d9a1f9
 	golang.org/x/time v0.5.0 // indirect
 	golang.org/x/tools v0.24.0 // indirect
 	gomodules.xyz/jsonpatch/v2 v2.4.0 // indirect
