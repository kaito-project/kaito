// Copyright (c) Microsoft Corporation.
// Licensed under the MIT license.
package controllers

import (
	"context"
	"fmt"
	"sort"
	"strings"
	"time"

	appsv1 "k8s.io/api/apps/v1"
	"k8s.io/utils/clock"

	"github.com/aws/karpenter-core/pkg/apis/v1alpha5"
	kaitov1alpha1 "github.com/azure/kaito/api/v1alpha1"
	"github.com/azure/kaito/pkg/inference"
	"github.com/azure/kaito/pkg/machine"
	"github.com/azure/kaito/pkg/resources"
	"github.com/azure/kaito/pkg/utils"
	"github.com/go-logr/logr"
	"github.com/samber/lo"
	corev1 "k8s.io/api/core/v1"
	"k8s.io/apimachinery/pkg/api/errors"
	apierrors "k8s.io/apimachinery/pkg/api/errors"
	metav1 "k8s.io/apimachinery/pkg/apis/meta/v1"
	"k8s.io/apimachinery/pkg/runtime"
	"k8s.io/client-go/tools/record"
	"k8s.io/klog/v2"
	ctrl "sigs.k8s.io/controller-runtime"
	"sigs.k8s.io/controller-runtime/pkg/client"
	"sigs.k8s.io/controller-runtime/pkg/controller"
	"sigs.k8s.io/controller-runtime/pkg/controller/controllerutil"
	"sigs.k8s.io/controller-runtime/pkg/handler"
	"sigs.k8s.io/controller-runtime/pkg/reconcile"
)

const (
	gpuSkuPrefix             = "Standard_N"
	nodePluginInstallTimeout = 60 * time.Second
)

type WorkspaceReconciler struct {
	client.Client
	Log      logr.Logger
	Scheme   *runtime.Scheme
	Recorder record.EventRecorder
}

func (c *WorkspaceReconciler) Reconcile(ctx context.Context, req reconcile.Request) (reconcile.Result, error) {
	workspaceObj := &kaitov1alpha1.Workspace{}
	if err := c.Client.Get(ctx, req.NamespacedName, workspaceObj); err != nil {
		if !errors.IsNotFound(err) {
			klog.ErrorS(err, "failed to get workspace", "workspace", req.Name)
		}
		return reconcile.Result{}, client.IgnoreNotFound(err)
	}

	klog.InfoS("Reconciling", "workspace", req.NamespacedName)

	// Handle deleting workspace, garbage collect all the resources.
	if !workspaceObj.DeletionTimestamp.IsZero() {
		return c.deleteWorkspace(ctx, workspaceObj)
	} else {
		// Ensure finalizer
		if !controllerutil.ContainsFinalizer(workspaceObj, utils.WorkspaceFinalizer) {
			controllerutil.AddFinalizer(workspaceObj, utils.WorkspaceFinalizer)
			updateCopy := workspaceObj.DeepCopy()
			if updateErr := c.Update(ctx, updateCopy, &client.UpdateOptions{}); updateErr != nil {
				klog.ErrorS(updateErr, "failed to ensure the finalizer to the workspace",
					"workspace", klog.KObj(updateCopy))
				return ctrl.Result{}, updateErr
			}
		}
	}

	return c.addOrUpdateWorkspace(ctx, workspaceObj)
}

func (c *WorkspaceReconciler) addOrUpdateWorkspace(ctx context.Context, wObj *kaitov1alpha1.Workspace) (reconcile.Result, error) {
	// Read ResourceSpec
	err := c.applyWorkspaceResource(ctx, wObj)
	if err != nil {
		if updateErr := c.updateStatusConditionIfNotMatch(ctx, wObj, kaitov1alpha1.WorkspaceConditionTypeReady, metav1.ConditionFalse,
			"workspaceFailed", err.Error()); updateErr != nil {
			klog.ErrorS(updateErr, "failed to update workspace status", "workspace", klog.KObj(wObj))
			return reconcile.Result{}, updateErr
		}
		// if error is	due to machine instance types unavailability, stop reconcile.
		if err.Error() == machine.ErrorInstanceTypesUnavailable {
			return reconcile.Result{Requeue: false}, err
		}
		return reconcile.Result{}, err
	}
<<<<<<< HEAD

=======
>>>>>>> fa60f478
	useHeadlessService := false
	if wObj.Inference.Preset != nil && strings.Contains(string(wObj.Inference.Preset.Name), "llama") {
		useHeadlessService = true
	}
<<<<<<< HEAD

=======
>>>>>>> fa60f478
	if err := c.ensureService(ctx, wObj, useHeadlessService); err != nil {
		if updateErr := c.updateStatusConditionIfNotMatch(ctx, wObj, kaitov1alpha1.WorkspaceConditionTypeReady, metav1.ConditionFalse,
			"workspaceFailed", err.Error()); updateErr != nil {
			klog.ErrorS(updateErr, "failed to update workspace status", "workspace", klog.KObj(wObj))
			return reconcile.Result{}, updateErr
		}
		return reconcile.Result{}, err
	}

	if err = c.applyInference(ctx, wObj, useHeadlessService); err != nil {
		if updateErr := c.updateStatusConditionIfNotMatch(ctx, wObj, kaitov1alpha1.WorkspaceConditionTypeReady, metav1.ConditionFalse,
			"workspaceFailed", err.Error()); updateErr != nil {
			klog.ErrorS(updateErr, "failed to update workspace status", "workspace", klog.KObj(wObj))
			return reconcile.Result{}, updateErr
		}
		return reconcile.Result{}, err
	}

	// TODO apply TrainingSpec
	if err = c.updateStatusConditionIfNotMatch(ctx, wObj, kaitov1alpha1.WorkspaceConditionTypeReady, metav1.ConditionTrue,
		"workspaceReady", "workspace is ready"); err != nil {
		klog.ErrorS(err, "failed to update workspace status", "workspace", klog.KObj(wObj))
		return reconcile.Result{}, err
	}

	return reconcile.Result{}, nil
}

func (c *WorkspaceReconciler) deleteWorkspace(ctx context.Context, wObj *kaitov1alpha1.Workspace) (reconcile.Result, error) {
	klog.InfoS("deleteWorkspace", "workspace", klog.KObj(wObj))
	// TODO delete workspace, machine(s), training and inference (deployment, service) obj ( ok to delete machines? which will delete nodes??)
	err := c.updateStatusConditionIfNotMatch(ctx, wObj, kaitov1alpha1.WorkspaceConditionTypeDeleting, metav1.ConditionTrue, "workspaceDeleted", "workspace is being deleted")
	if err != nil {
		klog.ErrorS(err, "failed to update workspace status", "workspace", klog.KObj(wObj))
		return reconcile.Result{}, err
	}

	return c.garbageCollectWorkspace(ctx, wObj)
}

func selectWorkspaceNodes(qualified []*corev1.Node, preferred []string, previous []string, count int) []*corev1.Node {

	sort.Slice(qualified, func(i, j int) bool {
		iPreferred := utils.Contains(preferred, qualified[i].Name)
		jPreferred := utils.Contains(preferred, qualified[j].Name)

		if iPreferred && !jPreferred {
			return true
		} else if !iPreferred && jPreferred {
			return false
		} else { // either all are preferred, or none is preferred
			iPrevious := utils.Contains(previous, qualified[i].Name)
			jPrevious := utils.Contains(previous, qualified[j].Name)

			if iPrevious && !jPrevious {
				return true
			} else if !iPrevious && jPrevious {
				return false
			} else { // either all are previous, or none is previous
				_, iCreatedByKaito := qualified[i].Labels["kaito.sh/machine-type"]
				_, jCreatedByKaito := qualified[j].Labels["kaito.sh/machine-type"]

				// Choose node created by gpu-provisioner since it is more likely to be empty to use.
				if iCreatedByKaito && !jCreatedByKaito {
					return true
				} else if !iCreatedByKaito && jCreatedByKaito {
					return false
				} else {
					return qualified[i].Name < qualified[j].Name
				}
			}
		}
	})

	if len(qualified) <= count {
		return qualified

	}
	return qualified[0:count]
}

// applyWorkspaceResource applies workspace resource spec.
func (c *WorkspaceReconciler) applyWorkspaceResource(ctx context.Context, wObj *kaitov1alpha1.Workspace) error {

	// Wait for pending machines if any before we decide whether to create new machine or not.
	if err := machine.WaitForPendingMachines(ctx, wObj, c.Client); err != nil {
		return err
	}

	// Find all nodes that match the labelSelector and instanceType, they are not necessarily created by machines.
	validNodes, err := c.getAllQualifiedNodes(ctx, wObj)
	if err != nil {
		return err
	}

	selectedNodes := selectWorkspaceNodes(validNodes, wObj.Resource.PreferredNodes, wObj.Status.WorkerNodes, lo.FromPtr(wObj.Resource.Count))

	newNodesCount := lo.FromPtr(wObj.Resource.Count) - len(selectedNodes)

	if newNodesCount > 0 {
		klog.InfoS("need to create more nodes", "NodeCount", newNodesCount)
		if err := c.updateStatusConditionIfNotMatch(ctx, wObj, kaitov1alpha1.WorkspaceConditionTypeMachineStatus, metav1.ConditionUnknown,
			"CreateMachinePending", fmt.Sprintf("creating %d machines", newNodesCount)); err != nil {
			klog.ErrorS(err, "failed to update workspace status", "workspace", klog.KObj(wObj))
			return err
		}

		for i := 0; i < newNodesCount; i++ {
			newNode, err := c.createAndValidateNode(ctx, wObj)
			if err != nil {
				if updateErr := c.updateStatusConditionIfNotMatch(ctx, wObj, kaitov1alpha1.WorkspaceConditionTypeResourceStatus, metav1.ConditionFalse,
					"workspaceResourceStatusFailed", err.Error()); updateErr != nil {
					klog.ErrorS(updateErr, "failed to update workspace status", "workspace", klog.KObj(wObj))
					return updateErr
				}
				return err
			}
			selectedNodes = append(selectedNodes, newNode)
		}
	}

	// Ensure all gpu plugins are running successfully.
	if strings.Contains(wObj.Resource.InstanceType, gpuSkuPrefix) { // GPU skus
		for i := range selectedNodes {
			err = c.ensureNodePlugins(ctx, wObj, selectedNodes[i])
			if err != nil {
				if updateErr := c.updateStatusConditionIfNotMatch(ctx, wObj, kaitov1alpha1.WorkspaceConditionTypeResourceStatus, metav1.ConditionFalse,
					"workspaceResourceStatusFailed", err.Error()); updateErr != nil {
					klog.ErrorS(updateErr, "failed to update workspace status", "workspace", klog.KObj(wObj))
					return updateErr
				}
				return err
			}
		}
	}

	if err = c.updateStatusConditionIfNotMatch(ctx, wObj, kaitov1alpha1.WorkspaceConditionTypeMachineStatus, metav1.ConditionTrue,
		"installNodePluginsSuccess", "machines plugins have been installed successfully"); err != nil {
		klog.ErrorS(err, "failed to update workspace status", "workspace", klog.KObj(wObj))
		return err
	}

	// Add the valid nodes names to the WorkspaceStatus.WorkerNodes.
	err = c.updateStatusNodeListIfNotMatch(ctx, wObj, selectedNodes)
	if err != nil {
		if updateErr := c.updateStatusConditionIfNotMatch(ctx, wObj, kaitov1alpha1.WorkspaceConditionTypeResourceStatus, metav1.ConditionFalse,
			"workspaceResourceStatusFailed", err.Error()); updateErr != nil {
			klog.ErrorS(updateErr, "failed to update workspace status", "workspace", klog.KObj(wObj))
			return updateErr
		}
		return err
	}

	if err = c.updateStatusConditionIfNotMatch(ctx, wObj, kaitov1alpha1.WorkspaceConditionTypeResourceStatus, metav1.ConditionTrue,
		"workspaceResourceStatusSuccess", "workspace resource is ready"); err != nil {
		klog.ErrorS(err, "failed to update workspace status", "workspace", klog.KObj(wObj))
		return err
	}

	return nil
}

// getAllQualifiedNodes returns all nodes that match the labelSelector and instanceType.
func (c *WorkspaceReconciler) getAllQualifiedNodes(ctx context.Context, wObj *kaitov1alpha1.Workspace) ([]*corev1.Node, error) {
	var qualifiedNodes []*corev1.Node

	nodeList, err := resources.ListNodes(ctx, c.Client, wObj.Resource.LabelSelector.MatchLabels)
	if err != nil {
		return nil, err
	}
	if len(nodeList.Items) == 0 {
		klog.InfoS("no current nodes match the workspace resource spec", "workspace", klog.KObj(wObj))
		return nil, nil
	}

	for index := range nodeList.Items {
		nodeObj := nodeList.Items[index]
		foundInstanceType := c.validateNodeInstanceType(ctx, wObj, lo.ToPtr(nodeObj))
		_, statusRunning := lo.Find(nodeObj.Status.Conditions, func(condition corev1.NodeCondition) bool {
			return condition.Type == corev1.NodeReady && condition.Status == corev1.ConditionTrue
		})

		if foundInstanceType && statusRunning {
			qualifiedNodes = append(qualifiedNodes, lo.ToPtr(nodeObj))
		}
	}

	return qualifiedNodes, nil
}

// check if node has the required instanceType
func (c *WorkspaceReconciler) validateNodeInstanceType(ctx context.Context, wObj *kaitov1alpha1.Workspace, nodeObj *corev1.Node) bool {
	if instanceTypeLabel, found := nodeObj.Labels[corev1.LabelInstanceTypeStable]; found {
		if instanceTypeLabel != wObj.Resource.InstanceType {
			return false
		}
	}
	return true
}

// createAndValidateNode creates a new machine and validates status.
func (c *WorkspaceReconciler) createAndValidateNode(ctx context.Context, wObj *kaitov1alpha1.Workspace) (*corev1.Node, error) {
	var machineOSDiskSize string
	if wObj.Inference.Preset != nil && wObj.Inference.Preset.Name != "" {
		presetName := wObj.Inference.Preset.Name
		if _, exists := inference.Llama2PresetInferences[presetName]; exists {
			machineOSDiskSize = inference.Llama2PresetInferences[presetName].DiskStorageRequirement
		} else if _, exists := inference.FalconPresetInferences[presetName]; exists {
			machineOSDiskSize = inference.FalconPresetInferences[presetName].DiskStorageRequirement
		} else {
			err := fmt.Errorf("preset model %s is not supported", presetName)
			return nil, err
		}
	}
	if machineOSDiskSize == "" {
		machineOSDiskSize = "0" // The default OS size is used
	}

Retry_withdifferentname:
	newMachine := machine.GenerateMachineManifest(ctx, machineOSDiskSize, wObj)

	if err := machine.CreateMachine(ctx, newMachine, c.Client); err != nil {
		if apierrors.IsAlreadyExists(err) {
			klog.InfoS("There exists a machine with the same name, retry with a different name", "machine", klog.KObj(newMachine))
			goto Retry_withdifferentname
		} else {

			klog.ErrorS(err, "failed to create machine", "machine", newMachine.Name)
			if updateErr := c.updateStatusConditionIfNotMatch(ctx, wObj, kaitov1alpha1.WorkspaceConditionTypeMachineStatus, metav1.ConditionFalse,
				"machineFailedCreation", err.Error()); updateErr != nil {
				klog.ErrorS(updateErr, "failed to update workspace status", "workspace", klog.KObj(wObj))
				return nil, updateErr
			}
			return nil, err
		}
	}

	// check machine status until it is ready
	err := machine.CheckMachineStatus(ctx, newMachine, c.Client)
	if err != nil {
		if updateErr := c.updateStatusConditionIfNotMatch(ctx, wObj, kaitov1alpha1.WorkspaceConditionTypeMachineStatus, metav1.ConditionFalse,
			"checkMachineStatusFailed", err.Error()); updateErr != nil {
			klog.ErrorS(updateErr, "failed to update workspace status", "workspace", klog.KObj(wObj))
			return nil, updateErr
		}
		return nil, err
	}

	// get the node object from the machine status nodeName.
	return resources.GetNode(ctx, newMachine.Status.NodeName, c.Client)
}

// ensureNodePlugins ensures node plugins are installed.
func (c *WorkspaceReconciler) ensureNodePlugins(ctx context.Context, wObj *kaitov1alpha1.Workspace, nodeObj *corev1.Node) error {
	timeClock := clock.RealClock{}
	tick := timeClock.NewTicker(nodePluginInstallTimeout)
	defer tick.Stop()

	for {
		select {
		case <-ctx.Done():
			return ctx.Err()
		case <-tick.C():
			return fmt.Errorf("node plugin installation timed out. node %s is not ready", nodeObj.Name)
		default:
			//Nvidia Plugin
			if found := resources.CheckNvidiaPlugin(ctx, nodeObj); !found {
				if err := resources.UpdateNodeWithLabel(ctx, nodeObj.Name, resources.LabelKeyNvidia, resources.LabelValueNvidia, c.Client); err != nil {
					if apierrors.IsNotFound(err) {
						klog.ErrorS(err, "nvidia plugin cannot be installed, node not found", "node", nodeObj.Name)
						if updateErr := c.updateStatusConditionIfNotMatch(ctx, wObj, kaitov1alpha1.WorkspaceConditionTypeMachineStatus, metav1.ConditionFalse,
							"checkMachineStatusFailed", err.Error()); updateErr != nil {
							klog.ErrorS(updateErr, "failed to update workspace status", "workspace", klog.KObj(wObj))
							return updateErr
						}
						return err
					}
				}
				time.Sleep(1 * time.Second)
			}
			return nil
		}
	}
}

func (c *WorkspaceReconciler) ensureService(ctx context.Context, wObj *kaitov1alpha1.Workspace, useHeadlessService bool) error {
	serviceType := corev1.ServiceTypeClusterIP
	wAnnotation := wObj.GetAnnotations()

	if len(wAnnotation) != 0 {
		val, found := wAnnotation[kaitov1alpha1.AnnotationEnableLB]
		if found && val == "True" {
			serviceType = corev1.ServiceTypeLoadBalancer
		}
	}

	existingSVC := &corev1.Service{}
	err := resources.GetResource(ctx, wObj.Name, wObj.Namespace, c.Client, existingSVC)
	if err != nil {
		if !apierrors.IsNotFound(err) {
			return err
		}
	} else {
		return nil
	}
	var isStatefulSet bool
	if wObj.Inference.Preset != nil {
		isStatefulSet = strings.Contains(string(wObj.Inference.Preset.Name), "llama")
	}
	serviceObj := resources.GenerateServiceManifest(ctx, wObj, serviceType, isStatefulSet)
	err = resources.CreateResource(ctx, serviceObj, c.Client)
	if err != nil {
		return err
	}
	if useHeadlessService {
		headlessService := resources.GenerateHeadlessServiceManifest(ctx, wObj)
		err = resources.CreateResource(ctx, headlessService, c.Client)
		if err != nil {
			return err
		}
	}
	return nil
}

func (c *WorkspaceReconciler) getInferenceObjFromPreset(ctx context.Context, wObj *kaitov1alpha1.Workspace) (inference.PresetInferenceParam, error) {
	presetName := wObj.Inference.Preset.Name
	var inferenceObj inference.PresetInferenceParam
	switch presetName {
	case kaitov1alpha1.PresetLlama2AModel:
		inferenceObj = inference.Llama2PresetInferences[kaitov1alpha1.PresetLlama2AModel]
	case kaitov1alpha1.PresetLlama2BModel:
		inferenceObj = inference.Llama2PresetInferences[kaitov1alpha1.PresetLlama2BModel]
	case kaitov1alpha1.PresetLlama2CModel:
		inferenceObj = inference.Llama2PresetInferences[kaitov1alpha1.PresetLlama2CModel]
	case kaitov1alpha1.PresetLlama2AChat:
		inferenceObj = inference.Llama2PresetInferences[kaitov1alpha1.PresetLlama2AChat]
	case kaitov1alpha1.PresetLlama2BChat:
		inferenceObj = inference.Llama2PresetInferences[kaitov1alpha1.PresetLlama2BChat]
	case kaitov1alpha1.PresetLlama2CChat:
		inferenceObj = inference.Llama2PresetInferences[kaitov1alpha1.PresetLlama2CChat]
	case kaitov1alpha1.PresetFalcon7BModel:
		inferenceObj = inference.FalconPresetInferences[kaitov1alpha1.PresetFalcon7BModel]
	case kaitov1alpha1.PresetFalcon7BInstructModel:
		inferenceObj = inference.FalconPresetInferences[kaitov1alpha1.PresetFalcon7BInstructModel]
	case kaitov1alpha1.PresetFalcon40BModel:
		inferenceObj = inference.FalconPresetInferences[kaitov1alpha1.PresetFalcon40BModel]
	case kaitov1alpha1.PresetFalcon40BInstructModel:
		inferenceObj = inference.FalconPresetInferences[kaitov1alpha1.PresetFalcon40BInstructModel]
	default:
		err := fmt.Errorf("preset model %s is not supported", presetName)
		return inference.PresetInferenceParam{}, err
	}

	inferenceObj.AccessMode = string(wObj.Inference.Preset.PresetMeta.AccessMode)
	if inferenceObj.AccessMode == "private" && wObj.Inference.Preset.PresetOptions.Image != "" {
		inferenceObj.Image = wObj.Inference.Preset.PresetOptions.Image

		imagePullSecretRefs := []corev1.LocalObjectReference{}
		for _, secretName := range wObj.Inference.Preset.PresetOptions.ImagePullSecrets {
			imagePullSecretRefs = append(imagePullSecretRefs, corev1.LocalObjectReference{Name: secretName})
		}
		inferenceObj.ImagePullSecrets = imagePullSecretRefs
	}
	return inferenceObj, nil
}

// applyInference applies inference spec.
func (c *WorkspaceReconciler) applyInference(ctx context.Context, wObj *kaitov1alpha1.Workspace, useHeadlessService bool) error {
	var err error
	func() {
		if wObj.Inference.Template != nil {
			var workloadObj client.Object
			// TODO: handle update
			workloadObj, err = inference.CreateTemplateInference(ctx, wObj, c.Client)
			if err != nil {
				return
			}
			if err = resources.CheckResourceStatus(workloadObj, c.Client, time.Duration(10)*time.Minute); err != nil {
				return
			}
		} else if wObj.Inference.Preset != nil {
			// TODO: we only do create if it does not exist for preset model. Need to document it.
			var inferenceObj inference.PresetInferenceParam
			inferenceObj, err = c.getInferenceObjFromPreset(ctx, wObj)
			if err != nil {
				klog.ErrorS(err, "unable to retrieve inference object from preset", "workspace", klog.KObj(wObj))
				return
			}

			var existingObj client.Object
			if inferenceObj.ModelName == "LLaMa2" {
				existingObj = &appsv1.StatefulSet{}
			} else {
				existingObj = &appsv1.Deployment{}

			}

			if err = resources.GetResource(ctx, wObj.Name, wObj.Namespace, c.Client, existingObj); err == nil {
				klog.InfoS("An inference workload already exists for workspace", "workspace", klog.KObj(wObj))
				if err = resources.CheckResourceStatus(existingObj, c.Client, inferenceObj.DeploymentTimeout); err != nil {
					return
				}
			} else if apierrors.IsNotFound(err) {
				var workloadObj client.Object
				// Need to create a new workload
				workloadObj, err = inference.CreatePresetInference(ctx, wObj, inferenceObj, useHeadlessService, c.Client)
				if err != nil {
					return
				}
				if err = resources.CheckResourceStatus(workloadObj, c.Client, inferenceObj.DeploymentTimeout); err != nil {
					return
				}
			}
		}
	}()

	if err != nil {
		if updateErr := c.updateStatusConditionIfNotMatch(ctx, wObj, kaitov1alpha1.WorkspaceConditionTypeInferenceStatus, metav1.ConditionFalse,
			"WorkspaceInferenceStatusFailed", err.Error()); updateErr != nil {
			klog.ErrorS(updateErr, "failed to update workspace status", "workspace", klog.KObj(wObj))
			return updateErr
		} else {
			return err

		}
	}

	if err := c.updateStatusConditionIfNotMatch(ctx, wObj, kaitov1alpha1.WorkspaceConditionTypeInferenceStatus, metav1.ConditionTrue,
		"WorkspaceInferenceStatusSuccess", "Inference has been deployed successfully"); err != nil {
		klog.ErrorS(err, "failed to update workspace status", "workspace", klog.KObj(wObj))
		return err
	}
	return nil
}

// SetupWithManager sets up the controller with the Manager.
func (c *WorkspaceReconciler) SetupWithManager(mgr ctrl.Manager) error {
	c.Recorder = mgr.GetEventRecorderFor("Workspace")
	if err := mgr.GetFieldIndexer().IndexField(context.Background(), &corev1.Pod{}, "spec.nodeName", func(rawObj client.Object) []string {
		pod := rawObj.(*corev1.Pod)
		return []string{pod.Spec.NodeName}
	}); err != nil {
		return err
	}

	return ctrl.NewControllerManagedBy(mgr).
		For(&kaitov1alpha1.Workspace{}).
		Owns(&appsv1.Deployment{}).
		Owns(&appsv1.StatefulSet{}).
		Watches(&v1alpha5.Machine{}, c.watchMachines()).
		WithOptions(controller.Options{MaxConcurrentReconciles: 5}).
		Complete(c)
}

// watches for machine with labels indicating workspace name.
func (c *WorkspaceReconciler) watchMachines() handler.EventHandler {
	return handler.EnqueueRequestsFromMapFunc(
		func(ctx context.Context, o client.Object) []reconcile.Request {
			machineObj := o.(*v1alpha5.Machine)
			name, ok := machineObj.Labels[kaitov1alpha1.LabelWorkspaceName]
			if !ok {
				return nil
			}
			namespace, ok := machineObj.Labels[kaitov1alpha1.LabelWorkspaceNamespace]
			if !ok {
				return nil
			}
			return []reconcile.Request{
				{
					NamespacedName: client.ObjectKey{
						Name:      name,
						Namespace: namespace,
					},
				},
			}
		})
}<|MERGE_RESOLUTION|>--- conflicted
+++ resolved
@@ -92,18 +92,10 @@
 		}
 		return reconcile.Result{}, err
 	}
-<<<<<<< HEAD
-
-=======
->>>>>>> fa60f478
 	useHeadlessService := false
 	if wObj.Inference.Preset != nil && strings.Contains(string(wObj.Inference.Preset.Name), "llama") {
 		useHeadlessService = true
 	}
-<<<<<<< HEAD
-
-=======
->>>>>>> fa60f478
 	if err := c.ensureService(ctx, wObj, useHeadlessService); err != nil {
 		if updateErr := c.updateStatusConditionIfNotMatch(ctx, wObj, kaitov1alpha1.WorkspaceConditionTypeReady, metav1.ConditionFalse,
 			"workspaceFailed", err.Error()); updateErr != nil {
