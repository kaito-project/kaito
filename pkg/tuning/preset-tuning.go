package tuning

import (
	"context"
	"fmt"
	"os"
<<<<<<< HEAD
	"strings"

	"k8s.io/apimachinery/pkg/api/errors"
	"k8s.io/klog/v2"
=======
>>>>>>> 0b63598b

	kaitov1alpha1 "github.com/azure/kaito/api/v1alpha1"
	"github.com/azure/kaito/pkg/model"
	"github.com/azure/kaito/pkg/resources"
	"github.com/azure/kaito/pkg/utils"
	corev1 "k8s.io/api/core/v1"
<<<<<<< HEAD
	"k8s.io/apimachinery/pkg/api/resource"
	"k8s.io/apimachinery/pkg/util/intstr"
	"sigs.k8s.io/controller-runtime/pkg/client"
)

const (
	ProbePath  = "/healthz"
	Port5000   = int32(5000)
	TuningFile = "fine_tuning_api.py"
)

var (
	containerPorts = []corev1.ContainerPort{{
		ContainerPort: Port5000,
	},
	}

	livenessProbe = &corev1.Probe{
		ProbeHandler: corev1.ProbeHandler{
			HTTPGet: &corev1.HTTPGetAction{
				Port: intstr.FromInt(5000),
				Path: ProbePath,
			},
		},
		InitialDelaySeconds: 600, // 10 minutes
		PeriodSeconds:       10,
	}

	readinessProbe = &corev1.Probe{
		ProbeHandler: corev1.ProbeHandler{
			HTTPGet: &corev1.HTTPGetAction{
				Port: intstr.FromInt(5000),
				Path: ProbePath,
			},
		},
		InitialDelaySeconds: 30,
		PeriodSeconds:       10,
	}

	tolerations = []corev1.Toleration{
		{
			Effect:   corev1.TaintEffectNoSchedule,
			Operator: corev1.TolerationOpEqual,
			Key:      resources.GPUString,
		},
		{
			Effect: corev1.TaintEffectNoSchedule,
			Value:  resources.GPUString,
			Key:    "sku",
		},
	}
)

func GetTuningImageInfo(ctx context.Context, wObj *kaitov1alpha1.Workspace, presetObj *model.PresetParam) string {
	// Only support public presets for tuning for now
	imageName := string(wObj.Tuning.Preset.Name)
	imageTag := presetObj.Tag
	registryName := os.Getenv("PRESET_REGISTRY_NAME")
	imageName = fmt.Sprintf("%s/kaito-tuning-%s:%s", registryName, imageName, imageTag)
	return imageName
}

func GetDataDestImageInfo(ctx context.Context, wObj *kaitov1alpha1.Workspace) (string, []corev1.LocalObjectReference) {
	imagePushSecretRefs := []corev1.LocalObjectReference{}
	imagePushSecretRefs = append(imagePushSecretRefs, corev1.LocalObjectReference{Name: wObj.Tuning.Output.ImagePushSecret})
	registryName := os.Getenv("PRESET_REGISTRY_NAME")
	imageName := fmt.Sprintf("%s/%s", registryName, wObj.Tuning.Output.Image)
	return imageName, imagePushSecretRefs
}

func CreatePresetConfigMap(ctx context.Context, workspaceObj *kaitov1alpha1.Workspace,
	tuningObj *model.PresetParam, kubeClient client.Client) error {
	// Copy Configmap from helm chart configmap into workspace
	existingCM := &corev1.ConfigMap{}
	err := resources.GetResource(ctx, workspaceObj.Tuning.ConfigTemplate, workspaceObj.Namespace, kubeClient, existingCM)
=======
	"k8s.io/apimachinery/pkg/api/errors"
	"k8s.io/klog/v2"
	"sigs.k8s.io/controller-runtime/pkg/client"
)

func GetInstanceGPUCount(sku string) int {
	gpuConfig, exists := kaitov1alpha1.SupportedGPUConfigs[sku]
	if !exists {
		return 1
	}
	return gpuConfig.GPUCount
}

func GetTuningImageInfo(ctx context.Context, wObj *kaitov1alpha1.Workspace, presetObj *model.PresetParam) string {
	registryName := os.Getenv("PRESET_REGISTRY_NAME")
	return fmt.Sprintf("%s/%s:%s", registryName, "kaito-tuning-"+string(wObj.Tuning.Preset.Name), presetObj.Tag)
}

func GetDataSrcImageInfo(ctx context.Context, wObj *kaitov1alpha1.Workspace) (string, []corev1.LocalObjectReference) {
	imagePullSecretRefs := make([]corev1.LocalObjectReference, len(wObj.Tuning.Input.ImagePullSecrets))
	for i, secretName := range wObj.Tuning.Input.ImagePullSecrets {
		imagePullSecretRefs[i] = corev1.LocalObjectReference{Name: secretName}
	}
	return wObj.Tuning.Input.Image, imagePullSecretRefs
}

func GetDataDestImageInfo(ctx context.Context, wObj *kaitov1alpha1.Workspace) (string, []corev1.LocalObjectReference) {
	imagePushSecretRefs := []corev1.LocalObjectReference{{Name: wObj.Tuning.Output.ImagePushSecret}}
	return wObj.Tuning.Output.Image, imagePushSecretRefs
}

func EnsureTuningConfigMap(ctx context.Context, workspaceObj *kaitov1alpha1.Workspace,
	tuningObj *model.PresetParam, kubeClient client.Client) error {
	// Copy Configmap from helm chart configmap into workspace
	releaseNamespace, err := utils.GetReleaseNamespace()
	if err != nil {
		return fmt.Errorf("failed to get release namespace: %v", err)
	}
	existingCM := &corev1.ConfigMap{}
	err = resources.GetResource(ctx, workspaceObj.Tuning.ConfigTemplate, workspaceObj.Namespace, kubeClient, existingCM)
>>>>>>> 0b63598b
	if err != nil {
		if !errors.IsNotFound(err) {
			return err
		}
	} else {
		klog.Info("ConfigMap already exists in target namespace: %s, no action taken.\n", workspaceObj.Namespace)
		return nil
	}

<<<<<<< HEAD
	releaseNamespace, err := utils.GetReleaseNamespace()
	if err != nil {
		return fmt.Errorf("failed to get release namespace: %v", err)
	}
=======
>>>>>>> 0b63598b
	templateCM := &corev1.ConfigMap{}
	err = resources.GetResource(ctx, workspaceObj.Tuning.ConfigTemplate, releaseNamespace, kubeClient, templateCM)
	if err != nil {
		return fmt.Errorf("failed to get ConfigMap from template namespace: %v", err)
	}

	templateCM.Namespace = workspaceObj.Namespace
	templateCM.ResourceVersion = "" // Clear metadata not needed for creation
	templateCM.UID = ""             // Clear UID

	// TODO: Any Custom Preset override logic for the configmap can go here
	err = resources.CreateResource(ctx, templateCM, kubeClient)
	if err != nil {
		return fmt.Errorf("failed to create ConfigMap in target namespace, %s: %v", workspaceObj.Namespace, err)
	}

	return nil
}

func CreatePresetTuning(ctx context.Context, workspaceObj *kaitov1alpha1.Workspace,
	tuningObj *model.PresetParam, kubeClient client.Client) (client.Object, error) {
	initContainers, imagePullSecrets, volumes, volumeMounts, err := prepareDataSource(ctx, workspaceObj, kubeClient)
	if err != nil {
		return nil, err
	}

	err = CreatePresetConfigMap(ctx, workspaceObj, tuningObj, kubeClient)
	if err != nil {
		return nil, err
	}

	shmVolume, shmVolumeMount := utils.ConfigSHMVolume(*workspaceObj.Resource.Count)
	if shmVolume.Name != "" {
		volumes = append(volumes, shmVolume)
	}
	if shmVolumeMount.Name != "" {
		volumeMounts = append(volumeMounts, shmVolumeMount)
	}

	cmVolume, cmVolumeMount := utils.ConfigCMVolume(workspaceObj.Tuning.ConfigTemplate)
	volumes = append(volumes, cmVolume)
	volumeMounts = append(volumeMounts, cmVolumeMount)

	modelCommand, err := prepareModelRunParameters(ctx, tuningObj)
	if err != nil {
		return nil, err
	}
	commands, resourceReq := prepareTuningParameters(ctx, workspaceObj, modelCommand, tuningObj)
	tuningImage := GetTuningImageInfo(ctx, workspaceObj, tuningObj)

	jobObj := resources.GenerateTuningJobManifest(ctx, workspaceObj, tuningImage, imagePullSecrets, *workspaceObj.Resource.Count, commands,
		containerPorts, livenessProbe, readinessProbe, resourceReq, tolerations, initContainers, volumes, volumeMounts)

	err = resources.CreateResource(ctx, jobObj, kubeClient)
	if client.IgnoreAlreadyExists(err) != nil {
		return nil, err
	}
	return jobObj, nil
}

// Now there are three options for DataSource: 1. URL - 2. HostPath - 3. Image
func prepareDataSource(ctx context.Context, workspaceObj *kaitov1alpha1.Workspace, kubeClient client.Client) ([]corev1.Container, []corev1.LocalObjectReference, []corev1.Volume, []corev1.VolumeMount, error) {
	var initContainers []corev1.Container
	var volumes []corev1.Volume
	var volumeMounts []corev1.VolumeMount
	var imagePullSecrets []corev1.LocalObjectReference
	switch {
	case workspaceObj.Tuning.Input.Image != "":
		initContainers, volumes, volumeMounts = handleImageDataSource(ctx, workspaceObj)
		imagePullSecrets = getImageSecrets(ctx, workspaceObj)
	case len(workspaceObj.Tuning.Input.URLs) > 0:
		initContainers, volumes, volumeMounts = handleURLDataSource(ctx, workspaceObj)
	case workspaceObj.Tuning.Input.Volume != nil:
		initContainers, volumes, volumeMounts = handleVolumeDataSource(ctx, workspaceObj)
	}
	return initContainers, imagePullSecrets, volumes, volumeMounts, nil
}

func getImageSecrets(ctx context.Context, workspaceObj *kaitov1alpha1.Workspace) []corev1.LocalObjectReference {
	imagePullSecretRefs := []corev1.LocalObjectReference{}
	for _, secretName := range workspaceObj.Tuning.Input.ImagePullSecrets {
		imagePullSecretRefs = append(imagePullSecretRefs, corev1.LocalObjectReference{Name: secretName})
	}
	return imagePullSecretRefs
}

func handleImageDataSource(ctx context.Context, workspaceObj *kaitov1alpha1.Workspace) ([]corev1.Container, []corev1.Volume, []corev1.VolumeMount) {
	var initContainers []corev1.Container
	initContainers = append(initContainers, corev1.Container{
		Name:    "data-extractor",
		Image:   workspaceObj.Tuning.Input.Image,
		Command: []string{"sh", "-c", "your-extraction-script.sh"}, // Your script to extract data
		VolumeMounts: []corev1.VolumeMount{
			{
				Name:      "data-volume",
				MountPath: "/data",
			},
		},
	})

	volumes, volumeMounts := utils.ConfigDataVolume("")
	return initContainers, volumes, volumeMounts
}

func handleURLDataSource(ctx context.Context, workspaceObj *kaitov1alpha1.Workspace) ([]corev1.Container, []corev1.Volume, []corev1.VolumeMount) {
	var initContainers []corev1.Container
	// TODO: Fix up init container placeholders
	initContainers = append(initContainers, corev1.Container{
		Name:    "data-downloader",
		Image:   "appropriate-image-for-downloading",
		Command: []string{"sh", "-c", "download-script.sh"},
		VolumeMounts: []corev1.VolumeMount{
			{
				Name:      "data-volume",
				MountPath: "/data",
			},
		},
		Env: []corev1.EnvVar{
			{
				Name:  "DATA_URLS",
				Value: strings.Join(workspaceObj.Tuning.Input.URLs, " "),
			},
		},
	})
	volumes, volumeMounts := utils.ConfigDataVolume("")
	return initContainers, volumes, volumeMounts
}

func handleVolumeDataSource(ctx context.Context, workspaceObj *kaitov1alpha1.Workspace) ([]corev1.Container, []corev1.Volume, []corev1.VolumeMount) {
	var initContainers []corev1.Container
	_ = workspaceObj.Tuning.Input.Volume
	// TODO
	// volumes, volumeMounts := utils.ConfigDataVolume(hostPath)
	// return initContainers, volumes, volumeMounts
	return initContainers, []corev1.Volume{}, []corev1.VolumeMount{}
}

func getDataDestinationImage(ctx context.Context, workspaceObj *kaitov1alpha1.Workspace) (string, []corev1.LocalObjectReference) {
	imageName := workspaceObj.Tuning.Output.Image
	imagePushSecrets := []corev1.LocalObjectReference{{Name: workspaceObj.Tuning.Output.ImagePushSecret}}
	return imageName, imagePushSecrets
}

func getDataDestination(ctx context.Context, workspaceObj *kaitov1alpha1.Workspace,
	tuningObj *model.PresetParam, kubeClient client.Client) (client.Object, error) {
	// TODO
	return nil, nil
}

func getInstanceGPUCount(sku string) int {
	gpuConfig, exists := kaitov1alpha1.SupportedGPUConfigs[sku]
	if !exists {
		return 1
	}
	return gpuConfig.GPUCount
}

func prepareModelRunParameters(ctx context.Context, tuningObj *model.PresetParam) (string, error) {
	modelCommand := utils.BuildCmdStr(TuningFile, tuningObj.ModelRunParams)
	return modelCommand, nil
}

// prepareTuningParameters builds a PyTorch command:
// accelerate launch <TORCH_PARAMS> baseCommand <MODEL_PARAMS>
// and sets the GPU resources required for inference.
// Returns the command and resource configuration.
func prepareTuningParameters(ctx context.Context, wObj *kaitov1alpha1.Workspace, modelCommand string, tuningObj *model.PresetParam) ([]string, corev1.ResourceRequirements) {
	// Set # of processes to GPU Count
	numProcesses := getInstanceGPUCount(wObj.Resource.InstanceType)
	tuningObj.TorchRunParams["num_processes"] = fmt.Sprintf("%d", numProcesses)
	torchCommand := utils.BuildCmdStr(tuningObj.BaseCommand, tuningObj.TorchRunParams)
	torchCommand = utils.BuildCmdStr(torchCommand, tuningObj.TorchRunRdzvParams)
	commands := utils.ShellCmd(torchCommand + " " + modelCommand)

	resourceRequirements := corev1.ResourceRequirements{
		Requests: corev1.ResourceList{
			corev1.ResourceName(resources.CapacityNvidiaGPU): resource.MustParse(tuningObj.GPUCountRequirement),
		},
		Limits: corev1.ResourceList{
			corev1.ResourceName(resources.CapacityNvidiaGPU): resource.MustParse(tuningObj.GPUCountRequirement),
		},
	}

	return commands, resourceRequirements
}<|MERGE_RESOLUTION|>--- conflicted
+++ resolved
@@ -4,22 +4,18 @@
 	"context"
 	"fmt"
 	"os"
-<<<<<<< HEAD
 	"strings"
 
 	"k8s.io/apimachinery/pkg/api/errors"
+	"k8s.io/apimachinery/pkg/api/resource"
+	"k8s.io/apimachinery/pkg/util/intstr"
 	"k8s.io/klog/v2"
-=======
->>>>>>> 0b63598b
 
 	kaitov1alpha1 "github.com/azure/kaito/api/v1alpha1"
 	"github.com/azure/kaito/pkg/model"
 	"github.com/azure/kaito/pkg/resources"
 	"github.com/azure/kaito/pkg/utils"
 	corev1 "k8s.io/api/core/v1"
-<<<<<<< HEAD
-	"k8s.io/apimachinery/pkg/api/resource"
-	"k8s.io/apimachinery/pkg/util/intstr"
 	"sigs.k8s.io/controller-runtime/pkg/client"
 )
 
@@ -71,70 +67,37 @@
 	}
 )
 
+func getInstanceGPUCount(sku string) int {
+	gpuConfig, exists := kaitov1alpha1.SupportedGPUConfigs[sku]
+	if !exists {
+		return 1
+	}
+	return gpuConfig.GPUCount
+}
+
 func GetTuningImageInfo(ctx context.Context, wObj *kaitov1alpha1.Workspace, presetObj *model.PresetParam) string {
-	// Only support public presets for tuning for now
-	imageName := string(wObj.Tuning.Preset.Name)
-	imageTag := presetObj.Tag
 	registryName := os.Getenv("PRESET_REGISTRY_NAME")
-	imageName = fmt.Sprintf("%s/kaito-tuning-%s:%s", registryName, imageName, imageTag)
-	return imageName
+	return fmt.Sprintf("%s/%s:%s", registryName, "kaito-tuning-"+string(wObj.Tuning.Preset.Name), presetObj.Tag)
+}
+
+func GetDataSrcImageInfo(ctx context.Context, wObj *kaitov1alpha1.Workspace) (string, []corev1.LocalObjectReference) {
+	imagePullSecretRefs := make([]corev1.LocalObjectReference, len(wObj.Tuning.Input.ImagePullSecrets))
+	for i, secretName := range wObj.Tuning.Input.ImagePullSecrets {
+		imagePullSecretRefs[i] = corev1.LocalObjectReference{Name: secretName}
+	}
+	return wObj.Tuning.Input.Image, imagePullSecretRefs
 }
 
 func GetDataDestImageInfo(ctx context.Context, wObj *kaitov1alpha1.Workspace) (string, []corev1.LocalObjectReference) {
-	imagePushSecretRefs := []corev1.LocalObjectReference{}
-	imagePushSecretRefs = append(imagePushSecretRefs, corev1.LocalObjectReference{Name: wObj.Tuning.Output.ImagePushSecret})
-	registryName := os.Getenv("PRESET_REGISTRY_NAME")
-	imageName := fmt.Sprintf("%s/%s", registryName, wObj.Tuning.Output.Image)
-	return imageName, imagePushSecretRefs
-}
-
-func CreatePresetConfigMap(ctx context.Context, workspaceObj *kaitov1alpha1.Workspace,
+	imagePushSecretRefs := []corev1.LocalObjectReference{{Name: wObj.Tuning.Output.ImagePushSecret}}
+	return wObj.Tuning.Output.Image, imagePushSecretRefs
+}
+
+func EnsureTuningConfigMap(ctx context.Context, workspaceObj *kaitov1alpha1.Workspace,
 	tuningObj *model.PresetParam, kubeClient client.Client) error {
 	// Copy Configmap from helm chart configmap into workspace
 	existingCM := &corev1.ConfigMap{}
 	err := resources.GetResource(ctx, workspaceObj.Tuning.ConfigTemplate, workspaceObj.Namespace, kubeClient, existingCM)
-=======
-	"k8s.io/apimachinery/pkg/api/errors"
-	"k8s.io/klog/v2"
-	"sigs.k8s.io/controller-runtime/pkg/client"
-)
-
-func GetInstanceGPUCount(sku string) int {
-	gpuConfig, exists := kaitov1alpha1.SupportedGPUConfigs[sku]
-	if !exists {
-		return 1
-	}
-	return gpuConfig.GPUCount
-}
-
-func GetTuningImageInfo(ctx context.Context, wObj *kaitov1alpha1.Workspace, presetObj *model.PresetParam) string {
-	registryName := os.Getenv("PRESET_REGISTRY_NAME")
-	return fmt.Sprintf("%s/%s:%s", registryName, "kaito-tuning-"+string(wObj.Tuning.Preset.Name), presetObj.Tag)
-}
-
-func GetDataSrcImageInfo(ctx context.Context, wObj *kaitov1alpha1.Workspace) (string, []corev1.LocalObjectReference) {
-	imagePullSecretRefs := make([]corev1.LocalObjectReference, len(wObj.Tuning.Input.ImagePullSecrets))
-	for i, secretName := range wObj.Tuning.Input.ImagePullSecrets {
-		imagePullSecretRefs[i] = corev1.LocalObjectReference{Name: secretName}
-	}
-	return wObj.Tuning.Input.Image, imagePullSecretRefs
-}
-
-func GetDataDestImageInfo(ctx context.Context, wObj *kaitov1alpha1.Workspace) (string, []corev1.LocalObjectReference) {
-	imagePushSecretRefs := []corev1.LocalObjectReference{{Name: wObj.Tuning.Output.ImagePushSecret}}
-	return wObj.Tuning.Output.Image, imagePushSecretRefs
-}
-
-func EnsureTuningConfigMap(ctx context.Context, workspaceObj *kaitov1alpha1.Workspace,
-	tuningObj *model.PresetParam, kubeClient client.Client) error {
-	// Copy Configmap from helm chart configmap into workspace
-	releaseNamespace, err := utils.GetReleaseNamespace()
-	if err != nil {
-		return fmt.Errorf("failed to get release namespace: %v", err)
-	}
-	existingCM := &corev1.ConfigMap{}
-	err = resources.GetResource(ctx, workspaceObj.Tuning.ConfigTemplate, workspaceObj.Namespace, kubeClient, existingCM)
->>>>>>> 0b63598b
 	if err != nil {
 		if !errors.IsNotFound(err) {
 			return err
@@ -144,13 +107,10 @@
 		return nil
 	}
 
-<<<<<<< HEAD
 	releaseNamespace, err := utils.GetReleaseNamespace()
 	if err != nil {
 		return fmt.Errorf("failed to get release namespace: %v", err)
 	}
-=======
->>>>>>> 0b63598b
 	templateCM := &corev1.ConfigMap{}
 	err = resources.GetResource(ctx, workspaceObj.Tuning.ConfigTemplate, releaseNamespace, kubeClient, templateCM)
 	if err != nil {
@@ -177,7 +137,7 @@
 		return nil, err
 	}
 
-	err = CreatePresetConfigMap(ctx, workspaceObj, tuningObj, kubeClient)
+	err = EnsureTuningConfigMap(ctx, workspaceObj, tuningObj, kubeClient)
 	if err != nil {
 		return nil, err
 	}
@@ -300,14 +260,6 @@
 	return nil, nil
 }
 
-func getInstanceGPUCount(sku string) int {
-	gpuConfig, exists := kaitov1alpha1.SupportedGPUConfigs[sku]
-	if !exists {
-		return 1
-	}
-	return gpuConfig.GPUCount
-}
-
 func prepareModelRunParameters(ctx context.Context, tuningObj *model.PresetParam) (string, error) {
 	modelCommand := utils.BuildCmdStr(TuningFile, tuningObj.ModelRunParams)
 	return modelCommand, nil
