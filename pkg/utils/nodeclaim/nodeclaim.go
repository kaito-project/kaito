--- conflicted
+++ resolved
@@ -245,40 +245,11 @@
 // CreateNodeClaim creates a nodeClaim object.
 func CreateNodeClaim(ctx context.Context, nodeClaimObj *karpenterv1.NodeClaim, kubeClient client.Client) error {
 	klog.InfoS("CreateNodeClaim", "nodeClaim", klog.KObj(nodeClaimObj))
-<<<<<<< HEAD
-	err := CheckNodeClass(ctx, kubeClient)
-	if err != nil {
-=======
-	return retry.OnError(retry.DefaultBackoff, func(err error) bool {
-		return err.Error() != consts.ErrorInstanceTypesUnavailable
-	}, func() error {
-		if featuregates.FeatureGates[consts.FeatureFlagEnsureNodeClass] {
-			err := CheckNodeClass(ctx, kubeClient)
-			if err != nil {
-				return err
-			}
-		}
-
-		err := kubeClient.Create(ctx, nodeClaimObj.DeepCopy(), &client.CreateOptions{})
+	if featuregates.FeatureGates[consts.FeatureFlagEnsureNodeClass] {
+		err := CheckNodeClass(ctx, kubeClient)
 		if err != nil {
 			return err
 		}
-		time.Sleep(1 * time.Second)
-
-		updatedObj := &karpenterv1.NodeClaim{}
-		err = kubeClient.Get(ctx, client.ObjectKey{Name: nodeClaimObj.Name, Namespace: nodeClaimObj.Namespace}, updatedObj, &client.GetOptions{})
-
-		// if SKU is not available, then exit.
-		_, conditionFound := lo.Find(updatedObj.GetConditions(), func(condition status.Condition) bool {
-			return condition.Type == karpenterv1.ConditionTypeLaunched &&
-				condition.Status == metav1.ConditionFalse && strings.Contains(condition.Message, consts.ErrorInstanceTypesUnavailable)
-		})
-		if conditionFound {
-			klog.Error(consts.ErrorInstanceTypesUnavailable, "reconcile will not continue")
-			return fmt.Errorf(consts.ErrorInstanceTypesUnavailable)
-		}
->>>>>>> 0512a5d4
-		return err
 	}
 
 	return kubeClient.Create(ctx, nodeClaimObj, &client.CreateOptions{})
