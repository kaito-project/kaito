// Copyright (c) Microsoft Corporation.
// Licensed under the MIT license.

package utils

import (
	"time"

	"github.com/azure/kaito/pkg/model"
	"github.com/azure/kaito/pkg/utils/plugin"
)

type testModel struct{}

func (*testModel) GetInferenceParameters() *model.PresetParam {
	return &model.PresetParam{
		GPUCountRequirement: "1",
<<<<<<< HEAD
		WorkloadTimeout:     time.Duration(30) * time.Minute,
=======
		ReadinessTimeout:    time.Duration(30) * time.Minute,
>>>>>>> 08dd1f40
	}
}
func (*testModel) GetTuningParameters() *model.PresetParam {
	return &model.PresetParam{
		GPUCountRequirement: "1",
<<<<<<< HEAD
		WorkloadTimeout:     time.Duration(30) * time.Minute,
=======
		ReadinessTimeout:    time.Duration(30) * time.Minute,
>>>>>>> 08dd1f40
	}
}
func (*testModel) SupportDistributedInference() bool {
	return false
}
func (*testModel) SupportTuning() bool {
	return true
}

type testDistributedModel struct{}

func (*testDistributedModel) GetInferenceParameters() *model.PresetParam {
	return &model.PresetParam{
		GPUCountRequirement: "1",
<<<<<<< HEAD
		WorkloadTimeout:     time.Duration(30) * time.Minute,
=======
		ReadinessTimeout:    time.Duration(30) * time.Minute,
>>>>>>> 08dd1f40
	}
}
func (*testDistributedModel) GetTuningParameters() *model.PresetParam {
	return &model.PresetParam{
		GPUCountRequirement: "1",
<<<<<<< HEAD
		WorkloadTimeout:     time.Duration(30) * time.Minute,
=======
		ReadinessTimeout:    time.Duration(30) * time.Minute,
>>>>>>> 08dd1f40
	}
}
func (*testDistributedModel) SupportDistributedInference() bool {
	return true
}
func (*testDistributedModel) SupportTuning() bool {
	return true
}

func RegisterTestModel() {
	var test testModel
	plugin.KaitoModelRegister.Register(&plugin.Registration{
		Name:     "test-model",
		Instance: &test,
	})

	var testDistributed testDistributedModel
	plugin.KaitoModelRegister.Register(&plugin.Registration{
		Name:     "test-distributed-model",
		Instance: &testDistributed,
	})

}<|MERGE_RESOLUTION|>--- conflicted
+++ resolved
@@ -15,21 +15,13 @@
 func (*testModel) GetInferenceParameters() *model.PresetParam {
 	return &model.PresetParam{
 		GPUCountRequirement: "1",
-<<<<<<< HEAD
-		WorkloadTimeout:     time.Duration(30) * time.Minute,
-=======
 		ReadinessTimeout:    time.Duration(30) * time.Minute,
->>>>>>> 08dd1f40
 	}
 }
 func (*testModel) GetTuningParameters() *model.PresetParam {
 	return &model.PresetParam{
 		GPUCountRequirement: "1",
-<<<<<<< HEAD
-		WorkloadTimeout:     time.Duration(30) * time.Minute,
-=======
 		ReadinessTimeout:    time.Duration(30) * time.Minute,
->>>>>>> 08dd1f40
 	}
 }
 func (*testModel) SupportDistributedInference() bool {
@@ -44,21 +36,13 @@
 func (*testDistributedModel) GetInferenceParameters() *model.PresetParam {
 	return &model.PresetParam{
 		GPUCountRequirement: "1",
-<<<<<<< HEAD
-		WorkloadTimeout:     time.Duration(30) * time.Minute,
-=======
 		ReadinessTimeout:    time.Duration(30) * time.Minute,
->>>>>>> 08dd1f40
 	}
 }
 func (*testDistributedModel) GetTuningParameters() *model.PresetParam {
 	return &model.PresetParam{
 		GPUCountRequirement: "1",
-<<<<<<< HEAD
-		WorkloadTimeout:     time.Duration(30) * time.Minute,
-=======
 		ReadinessTimeout:    time.Duration(30) * time.Minute,
->>>>>>> 08dd1f40
 	}
 }
 func (*testDistributedModel) SupportDistributedInference() bool {
