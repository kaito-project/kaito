--- conflicted
+++ resolved
@@ -52,11 +52,7 @@
 		PerGPUMemoryRequirement:   "0Gi", // We run Mistral using native vertical model parallel, no per GPU memory requirement.
 		TorchRunParams:            inference.DefaultAccelerateParams,
 		ModelRunParams:            mistralRunParams,
-<<<<<<< HEAD
-		WorkloadTimeout:           time.Duration(30) * time.Minute,
-=======
 		ReadinessTimeout:          time.Duration(30) * time.Minute,
->>>>>>> 08dd1f40
 		BaseCommand:               baseCommandPresetMistral,
 		Tag:                       PresetMistralTagMap["Mistral7B"],
 	}
@@ -72,15 +68,9 @@
 		PerGPUMemoryRequirement:   "16Gi", // We run Mistral using native vertical model parallel, no per GPU memory requirement.
 		//TorchRunParams:            tuning.DefaultAccelerateParams,
 		//ModelRunParams:            mistralRunParams,
-<<<<<<< HEAD
-		WorkloadTimeout: time.Duration(30) * time.Minute,
-		BaseCommand:     baseCommandPresetMistral,
-		Tag:             PresetMistralTagMap["Mistral7B"],
-=======
 		ReadinessTimeout: time.Duration(30) * time.Minute,
 		BaseCommand:      baseCommandPresetMistral,
 		Tag:              PresetMistralTagMap["Mistral7B"],
->>>>>>> 08dd1f40
 	}
 }
 
@@ -105,11 +95,7 @@
 		PerGPUMemoryRequirement:   "0Gi", // We run mistral using native vertical model parallel, no per GPU memory requirement.
 		TorchRunParams:            inference.DefaultAccelerateParams,
 		ModelRunParams:            mistralRunParams,
-<<<<<<< HEAD
-		WorkloadTimeout:           time.Duration(30) * time.Minute,
-=======
 		ReadinessTimeout:          time.Duration(30) * time.Minute,
->>>>>>> 08dd1f40
 		BaseCommand:               baseCommandPresetMistral,
 		Tag:                       PresetMistralTagMap["Mistral7BInstruct"],
 	}
