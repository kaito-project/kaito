--- conflicted
+++ resolved
@@ -46,11 +46,7 @@
 		PerGPUMemoryRequirement:   "0Gi", // We run Phi using native vertical model parallel, no per GPU memory requirement.
 		TorchRunParams:            inference.DefaultAccelerateParams,
 		ModelRunParams:            phiRunParams,
-<<<<<<< HEAD
-		WorkloadTimeout:           time.Duration(30) * time.Minute,
-=======
 		ReadinessTimeout:          time.Duration(30) * time.Minute,
->>>>>>> 08dd1f40
 		BaseCommand:               baseCommandPresetPhi,
 		Tag:                       PresetPhiTagMap["Phi2"],
 	}
@@ -65,15 +61,9 @@
 		PerGPUMemoryRequirement:   "16Gi", // We run Phi using native vertical model parallel, no per GPU memory requirement.
 		// TorchRunParams:            inference.DefaultAccelerateParams,
 		// ModelRunParams:            phiRunParams,
-<<<<<<< HEAD
-		WorkloadTimeout: time.Duration(30) * time.Minute,
-		BaseCommand:     baseCommandPresetPhi,
-		Tag:             PresetPhiTagMap["Phi2"],
-=======
 		ReadinessTimeout: time.Duration(30) * time.Minute,
 		BaseCommand:      baseCommandPresetPhi,
 		Tag:              PresetPhiTagMap["Phi2"],
->>>>>>> 08dd1f40
 	}
 }
 func (*phi2) SupportDistributedInference() bool {
